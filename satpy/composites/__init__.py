# Copyright (c) 2015-2025 Satpy developers
#
# This file is part of satpy.
#
# satpy is free software: you can redistribute it and/or modify it under the
# terms of the GNU General Public License as published by the Free Software
# Foundation, either version 3 of the License, or (at your option) any later
# version.
#
# satpy is distributed in the hope that it will be useful, but WITHOUT ANY
# WARRANTY; without even the implied warranty of MERCHANTABILITY or FITNESS FOR
# A PARTICULAR PURPOSE.  See the GNU General Public License for more details.
#
# You should have received a copy of the GNU General Public License along with
# satpy.  If not, see <http://www.gnu.org/licenses/>.
<<<<<<< HEAD
"""Base classes for composite objects."""
from __future__ import annotations

import logging
import os
import warnings
from typing import Optional, Sequence

import dask.array as da
import numpy as np
import xarray as xr

import satpy
from satpy.aux_download import DataDownloadMixin
from satpy.dataset import DataID, combine_metadata
from satpy.dataset.dataid import minimal_default_keys_config
from satpy.utils import unify_chunks

LOG = logging.getLogger(__name__)

NEGLIGIBLE_COORDS = ["time"]
"""Keywords identifying non-dimensional coordinates to be ignored during composite generation."""

MASKING_COMPOSITOR_METHODS = ["less", "less_equal", "equal", "greater_equal",
                              "greater", "not_equal", "isnan", "isfinite",
                              "isneginf", "isposinf"]


class IncompatibleAreas(Exception):
    """Error raised upon compositing things of different shapes."""


class IncompatibleTimes(Exception):
    """Error raised upon compositing things from different times."""


def check_times(projectables):
    """Check that *projectables* have compatible times."""
    times = []
    for proj in projectables:
        try:
            if proj["time"].size and proj["time"][0] != 0:
                times.append(proj["time"][0].values)
            else:
                break  # right?
        except KeyError:
            # the datasets don't have times
            break
        except IndexError:
            # time is a scalar
            if proj["time"].values != 0:
                times.append(proj["time"].values)
            else:
                break
    else:
        # Is there a more gracious way to handle this ?
        if np.max(times) - np.min(times) > np.timedelta64(1, "s"):
            raise IncompatibleTimes
        mid_time = (np.max(times) - np.min(times)) / 2 + np.min(times)
        return mid_time


def sub_arrays(proj1, proj2):
    """Substract two DataArrays and combine their attrs."""
    attrs = combine_metadata(proj1.attrs, proj2.attrs)
    if (attrs.get("area") is None
            and proj1.attrs.get("area") is not None
            and proj2.attrs.get("area") is not None):
        raise IncompatibleAreas
    res = proj1 - proj2
    res.attrs = attrs
    return res


class CompositeBase:
    """Base class for all compositors and modifiers.

    A compositor in Satpy is a class that takes in zero or more input
    DataArrays and produces a new DataArray with its own identifier (name).
    The result of a compositor is typically a brand new "product" that
    represents something different than the inputs that went into the
    operation.

    See the :class:`~satpy.modifiers.base.ModifierBase` class for information
    on the similar concept of "modifiers".

    """

    def __init__(self, name, prerequisites=None, optional_prerequisites=None, **kwargs):
        """Initialise the compositor."""
        # Required info
        kwargs["name"] = name
        kwargs["prerequisites"] = prerequisites or []
        kwargs["optional_prerequisites"] = optional_prerequisites or []
        self.attrs = kwargs

    @property
    def id(self):  # noqa: A003
        """Return the DataID of the object."""
        try:
            return self.attrs["_satpy_id"]
        except KeyError:
            id_keys = self.attrs.get("_satpy_id_keys", minimal_default_keys_config)
            return DataID(id_keys, **self.attrs)

    def __call__(
            self,
            datasets: Sequence[xr.DataArray],
            optional_datasets: Optional[Sequence[xr.DataArray]] = None,
            **info
    ) -> xr.DataArray:
        """Generate a composite."""
        raise NotImplementedError()

    def __str__(self):
        """Stringify the object."""
        from pprint import pformat
        return pformat(self.attrs)

    def __repr__(self):
        """Represent the object."""
        from pprint import pformat
        return pformat(self.attrs)

    def apply_modifier_info(self, origin, destination):
        """Apply the modifier info from *origin* to *destination*."""
        o = getattr(origin, "attrs", origin)
        d = getattr(destination, "attrs", destination)

        try:
            dataset_keys = self.attrs["_satpy_id"].id_keys.keys()
        except KeyError:
            dataset_keys = ["name", "modifiers"]
        for k in dataset_keys:
            if k == "modifiers" and k in self.attrs:
                d[k] = self.attrs[k]
            elif d.get(k) is None:
                if self.attrs.get(k) is not None:
                    d[k] = self.attrs[k]
                elif o.get(k) is not None:
                    d[k] = o[k]

    def match_data_arrays(self, data_arrays: Sequence[xr.DataArray]) -> list[xr.DataArray]:
        """Match data arrays so that they can be used together in a composite.

        For the purpose of this method, "can be used together" means:

        - All arrays should have the same dimensions.
        - Either all arrays should have an area, or none should.
        - If all have an area, the areas should be all the same.

        In addition, negligible non-dimensional coordinates are dropped (see
        :meth:`drop_coordinates`) and dask chunks are unified (see
        :func:`satpy.utils.unify_chunks`).

        Args:
            data_arrays: Arrays to be checked

        Returns:
            Arrays with negligible non-dimensional coordinates removed.

        Raises:
            :class:`IncompatibleAreas`:
                If dimension or areas do not match.
            :class:`ValueError`:
                If some, but not all data arrays lack an area attribute.
        """
        self.check_geolocation(data_arrays)
        new_arrays = self.drop_coordinates(data_arrays)
        new_arrays = self.align_geo_coordinates(new_arrays)
        new_arrays = list(unify_chunks(*new_arrays))
        return new_arrays

    def check_geolocation(self, data_arrays: Sequence[xr.DataArray]) -> None:
        """Check that the geolocations of the *data_arrays* are compatible.

        For the purpose of this method, "compatible" means:

        - All arrays should have the same dimensions.
        - Either all arrays should have an area, or none should.
        - If all have an area, the areas should be all the same.

        Args:
            data_arrays: Arrays to be checked

        Raises:
            :class:`IncompatibleAreas`:
                If dimension or areas do not match.
            :class:`ValueError`:
                If some, but not all data arrays lack an area attribute.
        """
        if len(data_arrays) == 1:
            return

        if "x" in data_arrays[0].dims and \
                not all(x.sizes["x"] == data_arrays[0].sizes["x"]
                        for x in data_arrays[1:]):
            raise IncompatibleAreas("X dimension has different sizes")
        if "y" in data_arrays[0].dims and \
                not all(x.sizes["y"] == data_arrays[0].sizes["y"]
                        for x in data_arrays[1:]):
            raise IncompatibleAreas("Y dimension has different sizes")

        areas = [ds.attrs.get("area") for ds in data_arrays]
        if all(a is None for a in areas):
            return
        if any(a is None for a in areas):
            raise ValueError("Missing 'area' attribute")

        if not all(areas[0] == x for x in areas[1:]):
            LOG.debug("Not all areas are the same in "
                      "'{}'".format(self.attrs["name"]))
            raise IncompatibleAreas("Areas are different")

    @staticmethod
    def drop_coordinates(data_arrays: Sequence[xr.DataArray]) -> list[xr.DataArray]:
        """Drop negligible non-dimensional coordinates.

        Drops negligible coordinates if they do not correspond to any
        dimension.  Negligible coordinates are defined in the
        :attr:`NEGLIGIBLE_COORDS` module attribute.

        Args:
            data_arrays: Arrays to be checked
        """
        new_arrays = []
        for ds in data_arrays:
            drop = [coord for coord in ds.coords
                    if coord not in ds.dims and
                    any([neglible in coord for neglible in NEGLIGIBLE_COORDS])]
            if drop:
                new_arrays.append(ds.drop_vars(drop))
            else:
                new_arrays.append(ds)

        return new_arrays

    @staticmethod
    def align_geo_coordinates(data_arrays: Sequence[xr.DataArray]) -> list[xr.DataArray]:
        """Align DataArrays along geolocation coordinates.

        See :func:`~xarray.align` for more information. This function uses
        the "override" join method to essentially ignore differences between
        coordinates. The :meth:`check_geolocation` should be called before
        this to ensure that geolocation coordinates and "area" are compatible.
        The :meth:`drop_coordinates` method should be called before this to
        ensure that coordinates that are considered "negligible" when computing
        composites do not affect alignment.

        """
        non_geo_coords = tuple(
            coord_name for data_arr in data_arrays
            for coord_name in data_arr.coords if coord_name not in ("x", "y"))
        return list(xr.align(*data_arrays, join="override", exclude=non_geo_coords))


class DifferenceCompositor(CompositeBase):
    """Make the difference of two data arrays."""

    def __call__(self, projectables, nonprojectables=None, **attrs):
        """Generate the composite."""
        if len(projectables) != 2:
            raise ValueError("Expected 2 datasets, got %d" % (len(projectables),))
        projectables = self.match_data_arrays(projectables)
        info = combine_metadata(*projectables)
        info["name"] = self.attrs["name"]
        info.update(self.attrs)  # attrs from YAML/__init__
        info.update(attrs)  # overwriting of DataID properties

        proj = projectables[0] - projectables[1]
        proj.attrs = info
        return proj


class RatioCompositor(CompositeBase):
    """Make the ratio of two data arrays."""

    def __call__(self, projectables, nonprojectables=None, **info):
        """Generate the composite."""
        if len(projectables) != 2:
            raise ValueError("Expected 2 datasets, got %d" % (len(projectables),))
        projectables = self.match_data_arrays(projectables)
        info = combine_metadata(*projectables)
        info.update(self.attrs)

        proj = projectables[0] / projectables[1]
        proj.attrs = info
        return proj


class SumCompositor(CompositeBase):
    """Make the sum of two data arrays."""

    def __call__(self, projectables, nonprojectables=None, **info):
        """Generate the composite."""
        if len(projectables) != 2:
            raise ValueError("Expected 2 datasets, got %d" % (len(projectables),))
        projectables = self.match_data_arrays(projectables)
        info = combine_metadata(*projectables)
        info["name"] = self.attrs["name"]

        proj = projectables[0] + projectables[1]
        proj.attrs = info
        return proj


class SingleBandCompositor(CompositeBase):
    """Basic single-band composite builder.

    This preserves all the attributes of the dataset it is derived from.
    """

    @staticmethod
    def _update_missing_metadata(existing_attrs, new_attrs):
        for key, val in new_attrs.items():
            if key not in existing_attrs and val is not None:
                existing_attrs[key] = val

    def __call__(self, projectables, nonprojectables=None, **attrs):
        """Build the composite."""
        if len(projectables) != 1:
            raise ValueError("Can't have more than one band in a single-band composite")

        data = projectables[0]
        new_attrs = data.attrs.copy()
        self._update_missing_metadata(new_attrs, attrs)
        resolution = new_attrs.get("resolution", None)
        new_attrs.update(self.attrs)
        if resolution is not None:
            new_attrs["resolution"] = resolution

        return xr.DataArray(data=data.data, attrs=new_attrs,
                            dims=data.dims, coords=data.coords)


class CategoricalDataCompositor(CompositeBase):
    """Compositor used to recategorize categorical data using a look-up-table.

    Each value in the data array will be recategorized to a new category defined in
    the look-up-table using the original value as an index for that look-up-table.

    Example:
        data = [[1, 3, 2], [4, 2, 0]]
        lut = [10, 20, 30, 40, 50]
        res = [[20, 40, 30], [50, 30, 10]]
    """

    def __init__(self, name, lut=None, **kwargs):  # noqa: D417
        """Get look-up-table used to recategorize data.

        Args:
            lut (list): a list of new categories. The lenght must be greater than the
                        maximum value in the data array that should be recategorized.
        """
        self.lut = np.array(lut)
        super(CategoricalDataCompositor, self).__init__(name, **kwargs)

    def _update_attrs(self, new_attrs):
        """Modify name and add LUT."""
        new_attrs["name"] = self.attrs["name"]
        new_attrs["composite_lut"] = list(self.lut)

    @staticmethod
    def _getitem(block, lut):
        return lut[block]

    def __call__(self, projectables, **kwargs):
        """Recategorize the data."""
        if len(projectables) != 1:
            raise ValueError("Can't have more than one dataset for a categorical data composite")

        data = projectables[0].astype(int)
        res = data.data.map_blocks(
            self._getitem,
            self.lut,
            dtype=self.lut.dtype,
            meta=np.ndarray((), dtype=self.lut.dtype),
        )

        new_attrs = data.attrs.copy()
        self._update_attrs(new_attrs)

        return xr.DataArray(res, dims=data.dims, attrs=new_attrs, coords=data.coords)


class GenericCompositor(CompositeBase):
    """Basic colored composite builder."""

    modes = {1: "L", 2: "LA", 3: "RGB", 4: "RGBA"}

    def __init__(self, name, common_channel_mask=True, **kwargs):  # noqa: D417
        """Collect custom configuration values.

        Args:
            common_channel_mask (bool): If True, mask all the channels with
                a mask that combines all the invalid areas of the given data.

        """
        self.common_channel_mask = common_channel_mask
        super(GenericCompositor, self).__init__(name, **kwargs)

    @classmethod
    def infer_mode(cls, data_arr):
        """Guess at the mode for a particular DataArray."""
        if "mode" in data_arr.attrs:
            return data_arr.attrs["mode"]
        if "bands" not in data_arr.dims:
            return cls.modes[1]
        if "bands" in data_arr.coords and isinstance(data_arr.coords["bands"][0].item(), str):
            return "".join(data_arr.coords["bands"].values)
        return cls.modes[data_arr.sizes["bands"]]

    def _concat_datasets(self, projectables, mode):
        try:
            data = xr.concat(projectables, "bands", coords="minimal")
            data["bands"] = list(mode)
        except ValueError as e:
            LOG.debug("Original exception for incompatible areas: {}".format(str(e)))
            raise IncompatibleAreas

        return data

    def _get_sensors(self, projectables):
        sensor = set()
        for projectable in projectables:
            current_sensor = projectable.attrs.get("sensor", None)
            if current_sensor:
                if isinstance(current_sensor, (str, bytes)):
                    sensor.add(current_sensor)
                else:
                    sensor |= current_sensor
        if len(sensor) == 0:
            sensor = None
        elif len(sensor) == 1:
            sensor = list(sensor)[0]
        return sensor

    def __call__(
            self,
            datasets: Sequence[xr.DataArray],
            optional_datasets: Optional[Sequence[xr.DataArray]] = None,
            **attrs
    ) -> xr.DataArray:
        """Build the composite."""
        if "deprecation_warning" in self.attrs:
            warnings.warn(
                self.attrs["deprecation_warning"],
                UserWarning,
                stacklevel=2
            )
            self.attrs.pop("deprecation_warning", None)
        num = len(datasets)
        mode = attrs.get("mode")
        if mode is None:
            # num may not be in `self.modes` so only check if we need to
            mode = self.modes[num]
        if len(datasets) > 1:
            datasets = self.match_data_arrays(datasets)
            data = self._concat_datasets(datasets, mode)
            # Skip masking if user wants it or a specific alpha channel is given.
            if self.common_channel_mask and mode[-1] != "A":
                data = data.where(data.notnull().all(dim="bands"))
        else:
            data = datasets[0]

        # if inputs have a time coordinate that may differ slightly between
        # themselves then find the mid time and use that as the single
        # time coordinate value
        if len(datasets) > 1:
            time = check_times(datasets)
            if time is not None and "time" in data.dims:
                data["time"] = [time]

        new_attrs = combine_metadata(*datasets)
        # remove metadata that shouldn't make sense in a composite
        new_attrs["wavelength"] = None
        new_attrs.pop("units", None)
        new_attrs.pop("calibration", None)
        new_attrs.pop("modifiers", None)

        new_attrs.update({key: val
                          for (key, val) in attrs.items()
                          if val is not None})
        resolution = new_attrs.get("resolution", None)
        new_attrs.update(self.attrs)
        if resolution is not None:
            new_attrs["resolution"] = resolution
        new_attrs["sensor"] = self._get_sensors(datasets)
        new_attrs["mode"] = mode

        return xr.DataArray(data=data.data, attrs=new_attrs,
                            dims=data.dims, coords=data.coords)


class FillingCompositor(GenericCompositor):
    """Make a regular RGB, filling the RGB bands with the first provided dataset's values."""

    def __call__(self, projectables, nonprojectables=None, **info):
        """Generate the composite."""
        projectables = self.match_data_arrays(projectables)
        projectables[1] = projectables[1].fillna(projectables[0])
        projectables[2] = projectables[2].fillna(projectables[0])
        projectables[3] = projectables[3].fillna(projectables[0])
        return super(FillingCompositor, self).__call__(projectables[1:], **info)


class Filler(GenericCompositor):
    """Fix holes in projectable 1 with data from projectable 2."""

    def __call__(self, projectables, nonprojectables=None, **info):
        """Generate the composite."""
        projectables = self.match_data_arrays(projectables)
        filled_projectable = projectables[0].fillna(projectables[1])
        return super(Filler, self).__call__([filled_projectable], **info)


class MultiFiller(SingleBandCompositor):
    """Fix holes in projectable 1 with data from the next projectables."""

    def __call__(self, projectables, nonprojectables=None, **info):
        """Generate the composite."""
        projectables = self.match_data_arrays(projectables)
        filled_projectable = projectables[0]
        for next_projectable in projectables[1:]:
            filled_projectable = filled_projectable.fillna(next_projectable)
        if "optional_datasets" in info.keys():
            for next_projectable in info["optional_datasets"]:
                filled_projectable = filled_projectable.fillna(next_projectable)

        return super().__call__([filled_projectable], **info)


class RGBCompositor(GenericCompositor):
    """Make a composite from three color bands (deprecated)."""

    def __call__(self, projectables, nonprojectables=None, **info):
        """Generate the composite."""
        warnings.warn(
            "RGBCompositor is deprecated, use GenericCompositor instead.",
            DeprecationWarning,
            stacklevel=2
        )
        if len(projectables) != 3:
            raise ValueError("Expected 3 datasets, got %d" % (len(projectables),))
        return super(RGBCompositor, self).__call__(projectables, **info)


class ColormapCompositor(GenericCompositor):
    """A compositor that uses colormaps.

    .. warning::

        Deprecated since Satpy 0.39.

    This compositor is deprecated.  To apply a colormap, use a
    :class:`SingleBandCompositor` composite with a
    :func:`~satpy.enhancements.colormap.colorize` or
    :func:`~satpy.enhancements.colormap.palettize` enhancement instead.
    For example, to make a ``cloud_top_height`` composite based on a dataset
    ``ctth_alti`` palettized by ``ctth_alti_pal``, the composite would be::

      cloud_top_height:
        compositor: !!python/name:satpy.composites.SingleBandCompositor
        prerequisites:
        - ctth_alti
        tandard_name: cloud_top_height

    and the enhancement::

      cloud_top_height:
        standard_name: cloud_top_height
        operations:
        - name: palettize
          method: !!python/name:satpy.enhancements.colormap.palettize
          kwargs:
            palettes:
              - dataset: ctth_alti_pal
                color_scale: 255
                min_value: 0
                max_value: 255
    """

    @staticmethod
    def build_colormap(palette, dtype, info):
        """Create the colormap from the `raw_palette` and the valid_range.

        Colormaps come in different forms, but they are all supposed to have
        color values between 0 and 255. The following cases are considered:

        - Palettes comprised of only a list of colors. If *dtype* is uint8,
          the values of the colormap are the enumeration of the colors.
          Otherwise, the colormap values will be spread evenly from the min
          to the max of the valid_range provided in `info`.
        - Palettes that have a palette_meanings attribute. The palette meanings
          will be used as values of the colormap.

        """
        from trollimage.colormap import Colormap

        squeezed_palette = np.asanyarray(palette).squeeze() / 255.0
        cmap = Colormap.from_array_with_metadata(
                palette,
                dtype,
                color_scale=255,
                valid_range=info.get("valid_range"),
                scale_factor=info.get("scale_factor", 1),
                add_offset=info.get("add_offset", 0))

        return cmap, squeezed_palette

    def __call__(self, projectables, **info):
        """Generate the composite."""
        if len(projectables) != 2:
            raise ValueError("Expected 2 datasets, got %d" %
                             (len(projectables), ))
        data, palette = projectables

        colormap, palette = self.build_colormap(palette, data.dtype, data.attrs)

        channels = self._apply_colormap(colormap, data, palette)
        return self._create_composite_from_channels(channels, data)

    def _create_composite_from_channels(self, channels, template):
        mask = self._get_mask_from_data(template)
        channels = [self._create_masked_dataarray_like(channel, template, mask) for channel in channels]
        res = super(ColormapCompositor, self).__call__(channels, **template.attrs)
        res.attrs["_FillValue"] = np.nan
        return res

    @staticmethod
    def _get_mask_from_data(data):
        fill_value = data.attrs.get("_FillValue", np.nan)
        if np.isnan(fill_value):
            mask = data.notnull()
        else:
            mask = data != data.attrs["_FillValue"]
        return mask

    @staticmethod
    def _create_masked_dataarray_like(array, template, mask):
        return xr.DataArray(array.reshape(template.shape),
                            dims=template.dims, coords=template.coords,
                            attrs=template.attrs).where(mask)


class ColorizeCompositor(ColormapCompositor):
    """A compositor colorizing the data, interpolating the palette colors when needed.

    .. warning::

        Deprecated since Satpy 0.39.  See the :class:`ColormapCompositor`
        docstring for documentation on the alternative.
    """

    @staticmethod
    def _apply_colormap(colormap, data, palette):
        del palette
        return colormap.colorize(data.data.squeeze())


class PaletteCompositor(ColormapCompositor):
    """A compositor colorizing the data, not interpolating the palette colors.

    .. warning::

        Deprecated since Satpy 0.39.  See the :class:`ColormapCompositor`
        docstring for documentation on the alternative.
    """

    @staticmethod
    def _apply_colormap(colormap, data, palette):
        channels, colors = colormap.palettize(data.data.squeeze())
        channels = channels.map_blocks(_insert_palette_colors, palette, dtype=palette.dtype,
                                       meta=np.ndarray((), dtype=palette.dtype),
                                       new_axis=2, chunks=list(channels.chunks) + [palette.shape[1]])
        return [channels[:, :, i] for i in range(channels.shape[2])]


def _insert_palette_colors(channels, palette):
    channels = palette[channels]
    return channels


class DayNightCompositor(GenericCompositor):
    """A compositor that blends day data with night data.

    Using the `day_night` flag it is also possible to provide only a day product
    or only a night product and mask out (make transparent) the opposite portion
    of the image (night or day). See the documentation below for more details.
    """

    def __init__(self, name, lim_low=85., lim_high=88., day_night="day_night", include_alpha=True, **kwargs):  # noqa: D417
        """Collect custom configuration values.

        Args:
            lim_low (float): lower limit of Sun zenith angle for the
                             blending of the given channels
            lim_high (float): upper limit of Sun zenith angle for the
                             blending of the given channels
            day_night (str): "day_night" means both day and night portions will be kept
                                "day_only" means only day portion will be kept
                                "night_only" means only night portion will be kept
            include_alpha (bool): This only affects the "day only" or "night only" result.
                                  True means an alpha band will be added to the output image for transparency.
                                  False means the output is a single-band image with undesired pixels being masked out
                                  (replaced with NaNs).

        """
        self.lim_low = lim_low
        self.lim_high = lim_high
        self.day_night = day_night
        self.include_alpha = include_alpha
        self._has_sza = False
        super().__init__(name, **kwargs)

    def __call__(
            self,
            datasets: Sequence[xr.DataArray],
            optional_datasets: Optional[Sequence[xr.DataArray]] = None,
            **attrs
    ) -> xr.DataArray:
        """Generate the composite."""
        datasets = self.match_data_arrays(datasets)
        # At least one composite is requested.
        foreground_data = datasets[0]
        weights = self._get_coszen_blending_weights(datasets)
        # Apply enhancements to the foreground data
        foreground_data = enhance2dataset(foreground_data)

        if "only" in self.day_night:
            fg_attrs = foreground_data.attrs.copy()
            day_data, night_data, weights = self._get_data_for_single_side_product(foreground_data, weights)
        else:
            day_data, night_data, fg_attrs = self._get_data_for_combined_product(foreground_data, datasets[1])

        # The computed coszen is for the full area, so it needs to be masked for missing and off-swath data
        if self.include_alpha and not self._has_sza:
            weights = self._mask_weights_with_data(weights, day_data, night_data)

        if "only" not in self.day_night:
            # Replace missing channel data with zeros
            day_data = zero_missing_data(day_data, night_data)
            night_data = zero_missing_data(night_data, day_data)

        data = self._weight_data(day_data, night_data, weights, fg_attrs)

        return super(DayNightCompositor, self).__call__(
            data,
            optional_datasets=optional_datasets,
            **attrs
        )

    def _get_coszen_blending_weights(
            self,
            projectables: Sequence[xr.DataArray],
    ) -> xr.DataArray:
        lim_low = float(np.cos(np.deg2rad(self.lim_low)))
        lim_high = float(np.cos(np.deg2rad(self.lim_high)))
        try:
            coszen = np.cos(np.deg2rad(projectables[2 if self.day_night == "day_night" else 1]))
            self._has_sza = True
        except IndexError:
            from satpy.modifiers.angles import get_cos_sza
            LOG.debug("Computing sun zenith angles.")
            # Get chunking that matches the data
            coszen = get_cos_sza(projectables[0])
        # Calculate blending weights
        coszen -= min(lim_high, lim_low)
        coszen /= abs(lim_low - lim_high)
        return coszen.clip(0, 1)

    def _get_data_for_single_side_product(
            self,
            foreground_data: xr.DataArray,
            weights: xr.DataArray,
    ) -> tuple[xr.DataArray, xr.DataArray, xr.DataArray]:
        # Only one portion (day or night) is selected. One composite is requested.
        # Add alpha band to single L/RGB composite to make the masked-out portion transparent when needed
        # L -> LA
        # RGB -> RGBA
        if self.include_alpha:
            foreground_data = add_alpha_bands(foreground_data)
        else:
            weights = self._mask_weights(weights)

        day_data, night_data = self._get_day_night_data_for_single_side_product(foreground_data)
        return day_data, night_data, weights

    def _mask_weights(self, weights):
        if "day" in self.day_night:
            return weights.where(weights != 0, np.nan)
        return weights.where(weights != 1, np.nan)

    def _get_day_night_data_for_single_side_product(self, foreground_data):
        if "day" in self.day_night:
            return foreground_data, foreground_data.dtype.type(0)
        return foreground_data.dtype.type(0), foreground_data

    def _get_data_for_combined_product(self, day_data, night_data):
        # Apply enhancements also to night-side data
        night_data = enhance2dataset(night_data)

        # Adjust bands so that they match
        # L/RGB -> RGB/RGB
        # LA/RGB -> RGBA/RGBA
        # RGB/RGBA -> RGBA/RGBA
        day_data = add_bands(day_data, night_data["bands"])
        night_data = add_bands(night_data, day_data["bands"])

        # Get merged metadata
        attrs = combine_metadata(day_data, night_data)

        return day_data, night_data, attrs

    def _mask_weights_with_data(
            self,
            weights: xr.DataArray,
            day_data: xr.DataArray,
            night_data: xr.DataArray,
    ) -> xr.DataArray:
        data_a = _get_single_channel(day_data)
        data_b = _get_single_channel(night_data)
        if "only" in self.day_night:
            mask = _get_weight_mask_for_single_side_product(data_a, data_b)
        else:
            mask = _get_weight_mask_for_daynight_product(weights, data_a, data_b)

        return weights.where(mask, np.nan)

    def _weight_data(
            self,
            day_data: xr.DataArray,
            night_data: xr.DataArray,
            weights: xr.DataArray,
            attrs: dict,
    ) -> list[xr.DataArray]:
        if not self.include_alpha:
            fill = 1 if self.day_night == "night_only" else 0
            weights = weights.where(~np.isnan(weights), fill)
        data = []
        for b in _get_band_names(day_data, night_data):
            day_band = _get_single_band_data(day_data, b)
            night_band = _get_single_band_data(night_data, b)
            # For day-only and night-only products only the alpha channel is weighted
            # If there's no alpha band, weight the actual data
            if b == "A" or "only" not in self.day_night or not self.include_alpha:
                day_band = day_band * weights
                night_band = night_band * (1 - weights)
            band = day_band + night_band
            band.attrs = attrs
            data.append(band)
        return data


def _get_band_names(day_data, night_data):
    try:
        bands = day_data["bands"]
    except (IndexError, TypeError):
        bands = night_data["bands"]
    return bands


def _get_single_band_data(data, band):
    try:
        return data.sel(bands=band)
    except AttributeError:
        return data


def _get_single_channel(data: xr.DataArray) -> xr.DataArray:
    try:
        data = data[0, :, :]
        # remove coordinates that may be band-specific (ex. "bands")
        # and we don't care about anymore
        data = data.reset_coords(drop=True)
    except (IndexError, TypeError):
        pass
    return data


def _get_weight_mask_for_single_side_product(data_a, data_b):
    if data_b.shape:
        return ~da.isnan(data_b)
    return ~da.isnan(data_a)


def _get_weight_mask_for_daynight_product(weights, data_a, data_b):
    mask1 = (weights > 0) & ~np.isnan(data_a)
    mask2 = (weights < 1) & ~np.isnan(data_b)
    return mask1 | mask2


def add_alpha_bands(data):
    """Only used for DayNightCompositor.

    Add an alpha band to L or RGB composite as prerequisites for the following band matching
    to make the masked-out area transparent.
    """
    if "A" not in data["bands"].data:
        new_data = [data.sel(bands=band) for band in data["bands"].data]
        # Create alpha band based on a copy of the first "real" band
        alpha = new_data[0].copy()
        alpha.data = da.ones((data.sizes["y"],
                              data.sizes["x"]),
                             chunks=new_data[0].chunks,
                             dtype=data.dtype)
        # Rename band to indicate it's alpha
        alpha["bands"] = "A"
        new_data.append(alpha)
        new_data = xr.concat(new_data, dim="bands")
        new_data.attrs["mode"] = data.attrs["mode"] + "A"
        data = new_data
    return data


def enhance2dataset(dset, convert_p=False):
    """Return the enhancement dataset *dset* as an array.

    If `convert_p` is True, enhancements generating a P mode will be converted to RGB or RGBA.
    """
    attrs = dset.attrs
    data = _get_data_from_enhanced_image(dset, convert_p)
    data.attrs = attrs
    # remove 'mode' if it is specified since it may have been updated
    data.attrs.pop("mode", None)
    # update mode since it may have changed (colorized/palettize)
    data.attrs["mode"] = GenericCompositor.infer_mode(data)
    return data


def _get_data_from_enhanced_image(dset, convert_p):
    from satpy.enhancements.enhancer import get_enhanced_image

    img = get_enhanced_image(dset)
    if convert_p and img.mode == "P":
        img = _apply_palette_to_image(img)
    if img.mode != "P":
        data = img.data.clip(0.0, 1.0)
    else:
        data = img.data
    return data


def _apply_palette_to_image(img):
    if len(img.palette[0]) == 3:
        img = img.convert("RGB")
    elif len(img.palette[0]) == 4:
        img = img.convert("RGBA")
    return img


def add_bands(data, bands):
    """Add bands so that they match *bands*."""
    # Add R, G and B bands, remove L band
    bands = bands.compute()
    if "P" in data["bands"].data or "P" in bands.data:
        raise NotImplementedError("Cannot mix datasets of mode P with other datasets at the moment.")
    if "L" in data["bands"].data and "R" in bands.data:
        lum = data.sel(bands="L")
        # Keep 'A' if it was present
        if "A" in data["bands"]:
            alpha = data.sel(bands="A")
            new_data = (lum, lum, lum, alpha)
            new_bands = ["R", "G", "B", "A"]
            mode = "RGBA"
        else:
            new_data = (lum, lum, lum)
            new_bands = ["R", "G", "B"]
            mode = "RGB"
        data = xr.concat(new_data, dim="bands", coords={"bands": new_bands})
        data["bands"] = new_bands
        data.attrs["mode"] = mode
    # Add alpha band
    if "A" not in data["bands"].data and "A" in bands.data:
        new_data = [data.sel(bands=band) for band in data["bands"].data]
        # Create alpha band based on a copy of the first "real" band
        alpha = new_data[0].copy()
        alpha.data = da.ones((data.sizes["y"],
                              data.sizes["x"]),
                             dtype=new_data[0].dtype,
                             chunks=new_data[0].chunks)
        # Rename band to indicate it's alpha
        alpha["bands"] = "A"
        new_data.append(alpha)
        new_data = xr.concat(new_data, dim="bands")
        new_data.attrs["mode"] = data.attrs["mode"] + "A"
        data = new_data
    return data


def zero_missing_data(data1, data2):
    """Replace NaN values with zeros in data1 if the data is valid in data2."""
    nans = np.logical_and(np.isnan(data1), np.logical_not(np.isnan(data2)))
    return data1.where(~nans, 0)


class RealisticColors(GenericCompositor):
    """Create a realistic colours composite for SEVIRI."""

    def __call__(self, projectables, *args, **kwargs):
        """Generate the composite."""
        projectables = self.match_data_arrays(projectables)
        vis06 = projectables[0]
        vis08 = projectables[1]
        hrv = projectables[2]

        try:
            ch3 = 3.0 * hrv - vis06 - vis08
            ch3.attrs = hrv.attrs
        except ValueError:
            raise IncompatibleAreas

        ndvi = (vis08 - vis06) / (vis08 + vis06)
        ndvi = ndvi.where(ndvi >= 0.0, 0.0)

        ch1 = ndvi * vis06 + (1.0 - ndvi) * vis08
        ch1.attrs = vis06.attrs
        ch2 = ndvi * vis08 + (1.0 - ndvi) * vis06
        ch2.attrs = vis08.attrs

        res = super(RealisticColors, self).__call__((ch1, ch2, ch3),
                                                    *args, **kwargs)
        return res


class CloudCompositor(GenericCompositor):
    """Detect clouds based on thresholding and use it as a mask for compositing."""
=======
>>>>>>> af5e90ae

"""Composites."""

from __future__ import annotations

from typing import Any

from satpy.utils import _import_and_warn_new_location

IMPORT_PATHS = {
    "DifferenceCompositor": "satpy.composites.arithmetic",
    "RatioCompositor": "satpy.composites.arithmetic",
    "SumCompositor": "satpy.composites.arithmetic",
    "StaticImageCompositor": "satpy.composites.aux_data",
    "IncompatibleAreas": "satpy.composites.core",
    "IncompatibleTimes": "satpy.composites.core",
    "CompositeBase": "satpy.composites.core",
    "GenericCompositor": "satpy.composites.core",
    "RGBCompositor": "satpy.composites.core",
    "SingleBandCompositor": "satpy.composites.core",
    "add_bands": "satpy.composites.core",
    "check_times": "satpy.composites.core",
    "enhance2dataset": "satpy.composites.core",
    "BackgroundCompositor": "satpy.composites.fill",
    "DayNightCompositor": "satpy.composites.fill",
    "Filler": "satpy.composites.fill",
    "FillingCompositor": "satpy.composites.fill",
    "MultiFiller": "satpy.composites.fill",
    "add_alpha_bands": "satpy.composites.fill",
    "zero_missing_data": "satpy.composites.fill",
    "CategoricalDataCompositor": "satpy.composites.lookup",
    "ColorizeCompositor": "satpy.composites.lookup",
    "ColormapCompositor": "satpy.composites.lookup",
    "PaletteCompositor": "satpy.composites.lookup",
    "CloudCompositor": "satpy.composites.mask",
    "HighCloudCompositor": "satpy.composites.mask",
    "LongitudeMaskingCompositor": "satpy.composites.mask",
    "LowCloudCompositor": "satpy.composites.mask",
    "MaskingCompositor": "satpy.composites.mask",
    "SimpleFireMaskCompositor": "satpy.composites.mask",
    "RealisticColors": "satpy.composites.seviri",
    "LuminanceSharpeningCompositor": "satpy.composites.resolution",
    "RatioSharpenedRGB": "satpy.composites.resolution",
    "SandwichCompositor": "satpy.composites.resolution",
    "SelfSharpenedRGB": "satpy.composites.resolution",
    "NaturalEnh": "satpy.composites.spectral",
}


def __getattr__(name: str) -> Any:
    new_module = IMPORT_PATHS.get(name)

    if new_module is None:
        raise AttributeError(f"module {__name__} has no attribute '{name}'")

    return _import_and_warn_new_location(new_module, name)<|MERGE_RESOLUTION|>--- conflicted
+++ resolved
@@ -13,1036 +13,6 @@
 #
 # You should have received a copy of the GNU General Public License along with
 # satpy.  If not, see <http://www.gnu.org/licenses/>.
-<<<<<<< HEAD
-"""Base classes for composite objects."""
-from __future__ import annotations
-
-import logging
-import os
-import warnings
-from typing import Optional, Sequence
-
-import dask.array as da
-import numpy as np
-import xarray as xr
-
-import satpy
-from satpy.aux_download import DataDownloadMixin
-from satpy.dataset import DataID, combine_metadata
-from satpy.dataset.dataid import minimal_default_keys_config
-from satpy.utils import unify_chunks
-
-LOG = logging.getLogger(__name__)
-
-NEGLIGIBLE_COORDS = ["time"]
-"""Keywords identifying non-dimensional coordinates to be ignored during composite generation."""
-
-MASKING_COMPOSITOR_METHODS = ["less", "less_equal", "equal", "greater_equal",
-                              "greater", "not_equal", "isnan", "isfinite",
-                              "isneginf", "isposinf"]
-
-
-class IncompatibleAreas(Exception):
-    """Error raised upon compositing things of different shapes."""
-
-
-class IncompatibleTimes(Exception):
-    """Error raised upon compositing things from different times."""
-
-
-def check_times(projectables):
-    """Check that *projectables* have compatible times."""
-    times = []
-    for proj in projectables:
-        try:
-            if proj["time"].size and proj["time"][0] != 0:
-                times.append(proj["time"][0].values)
-            else:
-                break  # right?
-        except KeyError:
-            # the datasets don't have times
-            break
-        except IndexError:
-            # time is a scalar
-            if proj["time"].values != 0:
-                times.append(proj["time"].values)
-            else:
-                break
-    else:
-        # Is there a more gracious way to handle this ?
-        if np.max(times) - np.min(times) > np.timedelta64(1, "s"):
-            raise IncompatibleTimes
-        mid_time = (np.max(times) - np.min(times)) / 2 + np.min(times)
-        return mid_time
-
-
-def sub_arrays(proj1, proj2):
-    """Substract two DataArrays and combine their attrs."""
-    attrs = combine_metadata(proj1.attrs, proj2.attrs)
-    if (attrs.get("area") is None
-            and proj1.attrs.get("area") is not None
-            and proj2.attrs.get("area") is not None):
-        raise IncompatibleAreas
-    res = proj1 - proj2
-    res.attrs = attrs
-    return res
-
-
-class CompositeBase:
-    """Base class for all compositors and modifiers.
-
-    A compositor in Satpy is a class that takes in zero or more input
-    DataArrays and produces a new DataArray with its own identifier (name).
-    The result of a compositor is typically a brand new "product" that
-    represents something different than the inputs that went into the
-    operation.
-
-    See the :class:`~satpy.modifiers.base.ModifierBase` class for information
-    on the similar concept of "modifiers".
-
-    """
-
-    def __init__(self, name, prerequisites=None, optional_prerequisites=None, **kwargs):
-        """Initialise the compositor."""
-        # Required info
-        kwargs["name"] = name
-        kwargs["prerequisites"] = prerequisites or []
-        kwargs["optional_prerequisites"] = optional_prerequisites or []
-        self.attrs = kwargs
-
-    @property
-    def id(self):  # noqa: A003
-        """Return the DataID of the object."""
-        try:
-            return self.attrs["_satpy_id"]
-        except KeyError:
-            id_keys = self.attrs.get("_satpy_id_keys", minimal_default_keys_config)
-            return DataID(id_keys, **self.attrs)
-
-    def __call__(
-            self,
-            datasets: Sequence[xr.DataArray],
-            optional_datasets: Optional[Sequence[xr.DataArray]] = None,
-            **info
-    ) -> xr.DataArray:
-        """Generate a composite."""
-        raise NotImplementedError()
-
-    def __str__(self):
-        """Stringify the object."""
-        from pprint import pformat
-        return pformat(self.attrs)
-
-    def __repr__(self):
-        """Represent the object."""
-        from pprint import pformat
-        return pformat(self.attrs)
-
-    def apply_modifier_info(self, origin, destination):
-        """Apply the modifier info from *origin* to *destination*."""
-        o = getattr(origin, "attrs", origin)
-        d = getattr(destination, "attrs", destination)
-
-        try:
-            dataset_keys = self.attrs["_satpy_id"].id_keys.keys()
-        except KeyError:
-            dataset_keys = ["name", "modifiers"]
-        for k in dataset_keys:
-            if k == "modifiers" and k in self.attrs:
-                d[k] = self.attrs[k]
-            elif d.get(k) is None:
-                if self.attrs.get(k) is not None:
-                    d[k] = self.attrs[k]
-                elif o.get(k) is not None:
-                    d[k] = o[k]
-
-    def match_data_arrays(self, data_arrays: Sequence[xr.DataArray]) -> list[xr.DataArray]:
-        """Match data arrays so that they can be used together in a composite.
-
-        For the purpose of this method, "can be used together" means:
-
-        - All arrays should have the same dimensions.
-        - Either all arrays should have an area, or none should.
-        - If all have an area, the areas should be all the same.
-
-        In addition, negligible non-dimensional coordinates are dropped (see
-        :meth:`drop_coordinates`) and dask chunks are unified (see
-        :func:`satpy.utils.unify_chunks`).
-
-        Args:
-            data_arrays: Arrays to be checked
-
-        Returns:
-            Arrays with negligible non-dimensional coordinates removed.
-
-        Raises:
-            :class:`IncompatibleAreas`:
-                If dimension or areas do not match.
-            :class:`ValueError`:
-                If some, but not all data arrays lack an area attribute.
-        """
-        self.check_geolocation(data_arrays)
-        new_arrays = self.drop_coordinates(data_arrays)
-        new_arrays = self.align_geo_coordinates(new_arrays)
-        new_arrays = list(unify_chunks(*new_arrays))
-        return new_arrays
-
-    def check_geolocation(self, data_arrays: Sequence[xr.DataArray]) -> None:
-        """Check that the geolocations of the *data_arrays* are compatible.
-
-        For the purpose of this method, "compatible" means:
-
-        - All arrays should have the same dimensions.
-        - Either all arrays should have an area, or none should.
-        - If all have an area, the areas should be all the same.
-
-        Args:
-            data_arrays: Arrays to be checked
-
-        Raises:
-            :class:`IncompatibleAreas`:
-                If dimension or areas do not match.
-            :class:`ValueError`:
-                If some, but not all data arrays lack an area attribute.
-        """
-        if len(data_arrays) == 1:
-            return
-
-        if "x" in data_arrays[0].dims and \
-                not all(x.sizes["x"] == data_arrays[0].sizes["x"]
-                        for x in data_arrays[1:]):
-            raise IncompatibleAreas("X dimension has different sizes")
-        if "y" in data_arrays[0].dims and \
-                not all(x.sizes["y"] == data_arrays[0].sizes["y"]
-                        for x in data_arrays[1:]):
-            raise IncompatibleAreas("Y dimension has different sizes")
-
-        areas = [ds.attrs.get("area") for ds in data_arrays]
-        if all(a is None for a in areas):
-            return
-        if any(a is None for a in areas):
-            raise ValueError("Missing 'area' attribute")
-
-        if not all(areas[0] == x for x in areas[1:]):
-            LOG.debug("Not all areas are the same in "
-                      "'{}'".format(self.attrs["name"]))
-            raise IncompatibleAreas("Areas are different")
-
-    @staticmethod
-    def drop_coordinates(data_arrays: Sequence[xr.DataArray]) -> list[xr.DataArray]:
-        """Drop negligible non-dimensional coordinates.
-
-        Drops negligible coordinates if they do not correspond to any
-        dimension.  Negligible coordinates are defined in the
-        :attr:`NEGLIGIBLE_COORDS` module attribute.
-
-        Args:
-            data_arrays: Arrays to be checked
-        """
-        new_arrays = []
-        for ds in data_arrays:
-            drop = [coord for coord in ds.coords
-                    if coord not in ds.dims and
-                    any([neglible in coord for neglible in NEGLIGIBLE_COORDS])]
-            if drop:
-                new_arrays.append(ds.drop_vars(drop))
-            else:
-                new_arrays.append(ds)
-
-        return new_arrays
-
-    @staticmethod
-    def align_geo_coordinates(data_arrays: Sequence[xr.DataArray]) -> list[xr.DataArray]:
-        """Align DataArrays along geolocation coordinates.
-
-        See :func:`~xarray.align` for more information. This function uses
-        the "override" join method to essentially ignore differences between
-        coordinates. The :meth:`check_geolocation` should be called before
-        this to ensure that geolocation coordinates and "area" are compatible.
-        The :meth:`drop_coordinates` method should be called before this to
-        ensure that coordinates that are considered "negligible" when computing
-        composites do not affect alignment.
-
-        """
-        non_geo_coords = tuple(
-            coord_name for data_arr in data_arrays
-            for coord_name in data_arr.coords if coord_name not in ("x", "y"))
-        return list(xr.align(*data_arrays, join="override", exclude=non_geo_coords))
-
-
-class DifferenceCompositor(CompositeBase):
-    """Make the difference of two data arrays."""
-
-    def __call__(self, projectables, nonprojectables=None, **attrs):
-        """Generate the composite."""
-        if len(projectables) != 2:
-            raise ValueError("Expected 2 datasets, got %d" % (len(projectables),))
-        projectables = self.match_data_arrays(projectables)
-        info = combine_metadata(*projectables)
-        info["name"] = self.attrs["name"]
-        info.update(self.attrs)  # attrs from YAML/__init__
-        info.update(attrs)  # overwriting of DataID properties
-
-        proj = projectables[0] - projectables[1]
-        proj.attrs = info
-        return proj
-
-
-class RatioCompositor(CompositeBase):
-    """Make the ratio of two data arrays."""
-
-    def __call__(self, projectables, nonprojectables=None, **info):
-        """Generate the composite."""
-        if len(projectables) != 2:
-            raise ValueError("Expected 2 datasets, got %d" % (len(projectables),))
-        projectables = self.match_data_arrays(projectables)
-        info = combine_metadata(*projectables)
-        info.update(self.attrs)
-
-        proj = projectables[0] / projectables[1]
-        proj.attrs = info
-        return proj
-
-
-class SumCompositor(CompositeBase):
-    """Make the sum of two data arrays."""
-
-    def __call__(self, projectables, nonprojectables=None, **info):
-        """Generate the composite."""
-        if len(projectables) != 2:
-            raise ValueError("Expected 2 datasets, got %d" % (len(projectables),))
-        projectables = self.match_data_arrays(projectables)
-        info = combine_metadata(*projectables)
-        info["name"] = self.attrs["name"]
-
-        proj = projectables[0] + projectables[1]
-        proj.attrs = info
-        return proj
-
-
-class SingleBandCompositor(CompositeBase):
-    """Basic single-band composite builder.
-
-    This preserves all the attributes of the dataset it is derived from.
-    """
-
-    @staticmethod
-    def _update_missing_metadata(existing_attrs, new_attrs):
-        for key, val in new_attrs.items():
-            if key not in existing_attrs and val is not None:
-                existing_attrs[key] = val
-
-    def __call__(self, projectables, nonprojectables=None, **attrs):
-        """Build the composite."""
-        if len(projectables) != 1:
-            raise ValueError("Can't have more than one band in a single-band composite")
-
-        data = projectables[0]
-        new_attrs = data.attrs.copy()
-        self._update_missing_metadata(new_attrs, attrs)
-        resolution = new_attrs.get("resolution", None)
-        new_attrs.update(self.attrs)
-        if resolution is not None:
-            new_attrs["resolution"] = resolution
-
-        return xr.DataArray(data=data.data, attrs=new_attrs,
-                            dims=data.dims, coords=data.coords)
-
-
-class CategoricalDataCompositor(CompositeBase):
-    """Compositor used to recategorize categorical data using a look-up-table.
-
-    Each value in the data array will be recategorized to a new category defined in
-    the look-up-table using the original value as an index for that look-up-table.
-
-    Example:
-        data = [[1, 3, 2], [4, 2, 0]]
-        lut = [10, 20, 30, 40, 50]
-        res = [[20, 40, 30], [50, 30, 10]]
-    """
-
-    def __init__(self, name, lut=None, **kwargs):  # noqa: D417
-        """Get look-up-table used to recategorize data.
-
-        Args:
-            lut (list): a list of new categories. The lenght must be greater than the
-                        maximum value in the data array that should be recategorized.
-        """
-        self.lut = np.array(lut)
-        super(CategoricalDataCompositor, self).__init__(name, **kwargs)
-
-    def _update_attrs(self, new_attrs):
-        """Modify name and add LUT."""
-        new_attrs["name"] = self.attrs["name"]
-        new_attrs["composite_lut"] = list(self.lut)
-
-    @staticmethod
-    def _getitem(block, lut):
-        return lut[block]
-
-    def __call__(self, projectables, **kwargs):
-        """Recategorize the data."""
-        if len(projectables) != 1:
-            raise ValueError("Can't have more than one dataset for a categorical data composite")
-
-        data = projectables[0].astype(int)
-        res = data.data.map_blocks(
-            self._getitem,
-            self.lut,
-            dtype=self.lut.dtype,
-            meta=np.ndarray((), dtype=self.lut.dtype),
-        )
-
-        new_attrs = data.attrs.copy()
-        self._update_attrs(new_attrs)
-
-        return xr.DataArray(res, dims=data.dims, attrs=new_attrs, coords=data.coords)
-
-
-class GenericCompositor(CompositeBase):
-    """Basic colored composite builder."""
-
-    modes = {1: "L", 2: "LA", 3: "RGB", 4: "RGBA"}
-
-    def __init__(self, name, common_channel_mask=True, **kwargs):  # noqa: D417
-        """Collect custom configuration values.
-
-        Args:
-            common_channel_mask (bool): If True, mask all the channels with
-                a mask that combines all the invalid areas of the given data.
-
-        """
-        self.common_channel_mask = common_channel_mask
-        super(GenericCompositor, self).__init__(name, **kwargs)
-
-    @classmethod
-    def infer_mode(cls, data_arr):
-        """Guess at the mode for a particular DataArray."""
-        if "mode" in data_arr.attrs:
-            return data_arr.attrs["mode"]
-        if "bands" not in data_arr.dims:
-            return cls.modes[1]
-        if "bands" in data_arr.coords and isinstance(data_arr.coords["bands"][0].item(), str):
-            return "".join(data_arr.coords["bands"].values)
-        return cls.modes[data_arr.sizes["bands"]]
-
-    def _concat_datasets(self, projectables, mode):
-        try:
-            data = xr.concat(projectables, "bands", coords="minimal")
-            data["bands"] = list(mode)
-        except ValueError as e:
-            LOG.debug("Original exception for incompatible areas: {}".format(str(e)))
-            raise IncompatibleAreas
-
-        return data
-
-    def _get_sensors(self, projectables):
-        sensor = set()
-        for projectable in projectables:
-            current_sensor = projectable.attrs.get("sensor", None)
-            if current_sensor:
-                if isinstance(current_sensor, (str, bytes)):
-                    sensor.add(current_sensor)
-                else:
-                    sensor |= current_sensor
-        if len(sensor) == 0:
-            sensor = None
-        elif len(sensor) == 1:
-            sensor = list(sensor)[0]
-        return sensor
-
-    def __call__(
-            self,
-            datasets: Sequence[xr.DataArray],
-            optional_datasets: Optional[Sequence[xr.DataArray]] = None,
-            **attrs
-    ) -> xr.DataArray:
-        """Build the composite."""
-        if "deprecation_warning" in self.attrs:
-            warnings.warn(
-                self.attrs["deprecation_warning"],
-                UserWarning,
-                stacklevel=2
-            )
-            self.attrs.pop("deprecation_warning", None)
-        num = len(datasets)
-        mode = attrs.get("mode")
-        if mode is None:
-            # num may not be in `self.modes` so only check if we need to
-            mode = self.modes[num]
-        if len(datasets) > 1:
-            datasets = self.match_data_arrays(datasets)
-            data = self._concat_datasets(datasets, mode)
-            # Skip masking if user wants it or a specific alpha channel is given.
-            if self.common_channel_mask and mode[-1] != "A":
-                data = data.where(data.notnull().all(dim="bands"))
-        else:
-            data = datasets[0]
-
-        # if inputs have a time coordinate that may differ slightly between
-        # themselves then find the mid time and use that as the single
-        # time coordinate value
-        if len(datasets) > 1:
-            time = check_times(datasets)
-            if time is not None and "time" in data.dims:
-                data["time"] = [time]
-
-        new_attrs = combine_metadata(*datasets)
-        # remove metadata that shouldn't make sense in a composite
-        new_attrs["wavelength"] = None
-        new_attrs.pop("units", None)
-        new_attrs.pop("calibration", None)
-        new_attrs.pop("modifiers", None)
-
-        new_attrs.update({key: val
-                          for (key, val) in attrs.items()
-                          if val is not None})
-        resolution = new_attrs.get("resolution", None)
-        new_attrs.update(self.attrs)
-        if resolution is not None:
-            new_attrs["resolution"] = resolution
-        new_attrs["sensor"] = self._get_sensors(datasets)
-        new_attrs["mode"] = mode
-
-        return xr.DataArray(data=data.data, attrs=new_attrs,
-                            dims=data.dims, coords=data.coords)
-
-
-class FillingCompositor(GenericCompositor):
-    """Make a regular RGB, filling the RGB bands with the first provided dataset's values."""
-
-    def __call__(self, projectables, nonprojectables=None, **info):
-        """Generate the composite."""
-        projectables = self.match_data_arrays(projectables)
-        projectables[1] = projectables[1].fillna(projectables[0])
-        projectables[2] = projectables[2].fillna(projectables[0])
-        projectables[3] = projectables[3].fillna(projectables[0])
-        return super(FillingCompositor, self).__call__(projectables[1:], **info)
-
-
-class Filler(GenericCompositor):
-    """Fix holes in projectable 1 with data from projectable 2."""
-
-    def __call__(self, projectables, nonprojectables=None, **info):
-        """Generate the composite."""
-        projectables = self.match_data_arrays(projectables)
-        filled_projectable = projectables[0].fillna(projectables[1])
-        return super(Filler, self).__call__([filled_projectable], **info)
-
-
-class MultiFiller(SingleBandCompositor):
-    """Fix holes in projectable 1 with data from the next projectables."""
-
-    def __call__(self, projectables, nonprojectables=None, **info):
-        """Generate the composite."""
-        projectables = self.match_data_arrays(projectables)
-        filled_projectable = projectables[0]
-        for next_projectable in projectables[1:]:
-            filled_projectable = filled_projectable.fillna(next_projectable)
-        if "optional_datasets" in info.keys():
-            for next_projectable in info["optional_datasets"]:
-                filled_projectable = filled_projectable.fillna(next_projectable)
-
-        return super().__call__([filled_projectable], **info)
-
-
-class RGBCompositor(GenericCompositor):
-    """Make a composite from three color bands (deprecated)."""
-
-    def __call__(self, projectables, nonprojectables=None, **info):
-        """Generate the composite."""
-        warnings.warn(
-            "RGBCompositor is deprecated, use GenericCompositor instead.",
-            DeprecationWarning,
-            stacklevel=2
-        )
-        if len(projectables) != 3:
-            raise ValueError("Expected 3 datasets, got %d" % (len(projectables),))
-        return super(RGBCompositor, self).__call__(projectables, **info)
-
-
-class ColormapCompositor(GenericCompositor):
-    """A compositor that uses colormaps.
-
-    .. warning::
-
-        Deprecated since Satpy 0.39.
-
-    This compositor is deprecated.  To apply a colormap, use a
-    :class:`SingleBandCompositor` composite with a
-    :func:`~satpy.enhancements.colormap.colorize` or
-    :func:`~satpy.enhancements.colormap.palettize` enhancement instead.
-    For example, to make a ``cloud_top_height`` composite based on a dataset
-    ``ctth_alti`` palettized by ``ctth_alti_pal``, the composite would be::
-
-      cloud_top_height:
-        compositor: !!python/name:satpy.composites.SingleBandCompositor
-        prerequisites:
-        - ctth_alti
-        tandard_name: cloud_top_height
-
-    and the enhancement::
-
-      cloud_top_height:
-        standard_name: cloud_top_height
-        operations:
-        - name: palettize
-          method: !!python/name:satpy.enhancements.colormap.palettize
-          kwargs:
-            palettes:
-              - dataset: ctth_alti_pal
-                color_scale: 255
-                min_value: 0
-                max_value: 255
-    """
-
-    @staticmethod
-    def build_colormap(palette, dtype, info):
-        """Create the colormap from the `raw_palette` and the valid_range.
-
-        Colormaps come in different forms, but they are all supposed to have
-        color values between 0 and 255. The following cases are considered:
-
-        - Palettes comprised of only a list of colors. If *dtype* is uint8,
-          the values of the colormap are the enumeration of the colors.
-          Otherwise, the colormap values will be spread evenly from the min
-          to the max of the valid_range provided in `info`.
-        - Palettes that have a palette_meanings attribute. The palette meanings
-          will be used as values of the colormap.
-
-        """
-        from trollimage.colormap import Colormap
-
-        squeezed_palette = np.asanyarray(palette).squeeze() / 255.0
-        cmap = Colormap.from_array_with_metadata(
-                palette,
-                dtype,
-                color_scale=255,
-                valid_range=info.get("valid_range"),
-                scale_factor=info.get("scale_factor", 1),
-                add_offset=info.get("add_offset", 0))
-
-        return cmap, squeezed_palette
-
-    def __call__(self, projectables, **info):
-        """Generate the composite."""
-        if len(projectables) != 2:
-            raise ValueError("Expected 2 datasets, got %d" %
-                             (len(projectables), ))
-        data, palette = projectables
-
-        colormap, palette = self.build_colormap(palette, data.dtype, data.attrs)
-
-        channels = self._apply_colormap(colormap, data, palette)
-        return self._create_composite_from_channels(channels, data)
-
-    def _create_composite_from_channels(self, channels, template):
-        mask = self._get_mask_from_data(template)
-        channels = [self._create_masked_dataarray_like(channel, template, mask) for channel in channels]
-        res = super(ColormapCompositor, self).__call__(channels, **template.attrs)
-        res.attrs["_FillValue"] = np.nan
-        return res
-
-    @staticmethod
-    def _get_mask_from_data(data):
-        fill_value = data.attrs.get("_FillValue", np.nan)
-        if np.isnan(fill_value):
-            mask = data.notnull()
-        else:
-            mask = data != data.attrs["_FillValue"]
-        return mask
-
-    @staticmethod
-    def _create_masked_dataarray_like(array, template, mask):
-        return xr.DataArray(array.reshape(template.shape),
-                            dims=template.dims, coords=template.coords,
-                            attrs=template.attrs).where(mask)
-
-
-class ColorizeCompositor(ColormapCompositor):
-    """A compositor colorizing the data, interpolating the palette colors when needed.
-
-    .. warning::
-
-        Deprecated since Satpy 0.39.  See the :class:`ColormapCompositor`
-        docstring for documentation on the alternative.
-    """
-
-    @staticmethod
-    def _apply_colormap(colormap, data, palette):
-        del palette
-        return colormap.colorize(data.data.squeeze())
-
-
-class PaletteCompositor(ColormapCompositor):
-    """A compositor colorizing the data, not interpolating the palette colors.
-
-    .. warning::
-
-        Deprecated since Satpy 0.39.  See the :class:`ColormapCompositor`
-        docstring for documentation on the alternative.
-    """
-
-    @staticmethod
-    def _apply_colormap(colormap, data, palette):
-        channels, colors = colormap.palettize(data.data.squeeze())
-        channels = channels.map_blocks(_insert_palette_colors, palette, dtype=palette.dtype,
-                                       meta=np.ndarray((), dtype=palette.dtype),
-                                       new_axis=2, chunks=list(channels.chunks) + [palette.shape[1]])
-        return [channels[:, :, i] for i in range(channels.shape[2])]
-
-
-def _insert_palette_colors(channels, palette):
-    channels = palette[channels]
-    return channels
-
-
-class DayNightCompositor(GenericCompositor):
-    """A compositor that blends day data with night data.
-
-    Using the `day_night` flag it is also possible to provide only a day product
-    or only a night product and mask out (make transparent) the opposite portion
-    of the image (night or day). See the documentation below for more details.
-    """
-
-    def __init__(self, name, lim_low=85., lim_high=88., day_night="day_night", include_alpha=True, **kwargs):  # noqa: D417
-        """Collect custom configuration values.
-
-        Args:
-            lim_low (float): lower limit of Sun zenith angle for the
-                             blending of the given channels
-            lim_high (float): upper limit of Sun zenith angle for the
-                             blending of the given channels
-            day_night (str): "day_night" means both day and night portions will be kept
-                                "day_only" means only day portion will be kept
-                                "night_only" means only night portion will be kept
-            include_alpha (bool): This only affects the "day only" or "night only" result.
-                                  True means an alpha band will be added to the output image for transparency.
-                                  False means the output is a single-band image with undesired pixels being masked out
-                                  (replaced with NaNs).
-
-        """
-        self.lim_low = lim_low
-        self.lim_high = lim_high
-        self.day_night = day_night
-        self.include_alpha = include_alpha
-        self._has_sza = False
-        super().__init__(name, **kwargs)
-
-    def __call__(
-            self,
-            datasets: Sequence[xr.DataArray],
-            optional_datasets: Optional[Sequence[xr.DataArray]] = None,
-            **attrs
-    ) -> xr.DataArray:
-        """Generate the composite."""
-        datasets = self.match_data_arrays(datasets)
-        # At least one composite is requested.
-        foreground_data = datasets[0]
-        weights = self._get_coszen_blending_weights(datasets)
-        # Apply enhancements to the foreground data
-        foreground_data = enhance2dataset(foreground_data)
-
-        if "only" in self.day_night:
-            fg_attrs = foreground_data.attrs.copy()
-            day_data, night_data, weights = self._get_data_for_single_side_product(foreground_data, weights)
-        else:
-            day_data, night_data, fg_attrs = self._get_data_for_combined_product(foreground_data, datasets[1])
-
-        # The computed coszen is for the full area, so it needs to be masked for missing and off-swath data
-        if self.include_alpha and not self._has_sza:
-            weights = self._mask_weights_with_data(weights, day_data, night_data)
-
-        if "only" not in self.day_night:
-            # Replace missing channel data with zeros
-            day_data = zero_missing_data(day_data, night_data)
-            night_data = zero_missing_data(night_data, day_data)
-
-        data = self._weight_data(day_data, night_data, weights, fg_attrs)
-
-        return super(DayNightCompositor, self).__call__(
-            data,
-            optional_datasets=optional_datasets,
-            **attrs
-        )
-
-    def _get_coszen_blending_weights(
-            self,
-            projectables: Sequence[xr.DataArray],
-    ) -> xr.DataArray:
-        lim_low = float(np.cos(np.deg2rad(self.lim_low)))
-        lim_high = float(np.cos(np.deg2rad(self.lim_high)))
-        try:
-            coszen = np.cos(np.deg2rad(projectables[2 if self.day_night == "day_night" else 1]))
-            self._has_sza = True
-        except IndexError:
-            from satpy.modifiers.angles import get_cos_sza
-            LOG.debug("Computing sun zenith angles.")
-            # Get chunking that matches the data
-            coszen = get_cos_sza(projectables[0])
-        # Calculate blending weights
-        coszen -= min(lim_high, lim_low)
-        coszen /= abs(lim_low - lim_high)
-        return coszen.clip(0, 1)
-
-    def _get_data_for_single_side_product(
-            self,
-            foreground_data: xr.DataArray,
-            weights: xr.DataArray,
-    ) -> tuple[xr.DataArray, xr.DataArray, xr.DataArray]:
-        # Only one portion (day or night) is selected. One composite is requested.
-        # Add alpha band to single L/RGB composite to make the masked-out portion transparent when needed
-        # L -> LA
-        # RGB -> RGBA
-        if self.include_alpha:
-            foreground_data = add_alpha_bands(foreground_data)
-        else:
-            weights = self._mask_weights(weights)
-
-        day_data, night_data = self._get_day_night_data_for_single_side_product(foreground_data)
-        return day_data, night_data, weights
-
-    def _mask_weights(self, weights):
-        if "day" in self.day_night:
-            return weights.where(weights != 0, np.nan)
-        return weights.where(weights != 1, np.nan)
-
-    def _get_day_night_data_for_single_side_product(self, foreground_data):
-        if "day" in self.day_night:
-            return foreground_data, foreground_data.dtype.type(0)
-        return foreground_data.dtype.type(0), foreground_data
-
-    def _get_data_for_combined_product(self, day_data, night_data):
-        # Apply enhancements also to night-side data
-        night_data = enhance2dataset(night_data)
-
-        # Adjust bands so that they match
-        # L/RGB -> RGB/RGB
-        # LA/RGB -> RGBA/RGBA
-        # RGB/RGBA -> RGBA/RGBA
-        day_data = add_bands(day_data, night_data["bands"])
-        night_data = add_bands(night_data, day_data["bands"])
-
-        # Get merged metadata
-        attrs = combine_metadata(day_data, night_data)
-
-        return day_data, night_data, attrs
-
-    def _mask_weights_with_data(
-            self,
-            weights: xr.DataArray,
-            day_data: xr.DataArray,
-            night_data: xr.DataArray,
-    ) -> xr.DataArray:
-        data_a = _get_single_channel(day_data)
-        data_b = _get_single_channel(night_data)
-        if "only" in self.day_night:
-            mask = _get_weight_mask_for_single_side_product(data_a, data_b)
-        else:
-            mask = _get_weight_mask_for_daynight_product(weights, data_a, data_b)
-
-        return weights.where(mask, np.nan)
-
-    def _weight_data(
-            self,
-            day_data: xr.DataArray,
-            night_data: xr.DataArray,
-            weights: xr.DataArray,
-            attrs: dict,
-    ) -> list[xr.DataArray]:
-        if not self.include_alpha:
-            fill = 1 if self.day_night == "night_only" else 0
-            weights = weights.where(~np.isnan(weights), fill)
-        data = []
-        for b in _get_band_names(day_data, night_data):
-            day_band = _get_single_band_data(day_data, b)
-            night_band = _get_single_band_data(night_data, b)
-            # For day-only and night-only products only the alpha channel is weighted
-            # If there's no alpha band, weight the actual data
-            if b == "A" or "only" not in self.day_night or not self.include_alpha:
-                day_band = day_band * weights
-                night_band = night_band * (1 - weights)
-            band = day_band + night_band
-            band.attrs = attrs
-            data.append(band)
-        return data
-
-
-def _get_band_names(day_data, night_data):
-    try:
-        bands = day_data["bands"]
-    except (IndexError, TypeError):
-        bands = night_data["bands"]
-    return bands
-
-
-def _get_single_band_data(data, band):
-    try:
-        return data.sel(bands=band)
-    except AttributeError:
-        return data
-
-
-def _get_single_channel(data: xr.DataArray) -> xr.DataArray:
-    try:
-        data = data[0, :, :]
-        # remove coordinates that may be band-specific (ex. "bands")
-        # and we don't care about anymore
-        data = data.reset_coords(drop=True)
-    except (IndexError, TypeError):
-        pass
-    return data
-
-
-def _get_weight_mask_for_single_side_product(data_a, data_b):
-    if data_b.shape:
-        return ~da.isnan(data_b)
-    return ~da.isnan(data_a)
-
-
-def _get_weight_mask_for_daynight_product(weights, data_a, data_b):
-    mask1 = (weights > 0) & ~np.isnan(data_a)
-    mask2 = (weights < 1) & ~np.isnan(data_b)
-    return mask1 | mask2
-
-
-def add_alpha_bands(data):
-    """Only used for DayNightCompositor.
-
-    Add an alpha band to L or RGB composite as prerequisites for the following band matching
-    to make the masked-out area transparent.
-    """
-    if "A" not in data["bands"].data:
-        new_data = [data.sel(bands=band) for band in data["bands"].data]
-        # Create alpha band based on a copy of the first "real" band
-        alpha = new_data[0].copy()
-        alpha.data = da.ones((data.sizes["y"],
-                              data.sizes["x"]),
-                             chunks=new_data[0].chunks,
-                             dtype=data.dtype)
-        # Rename band to indicate it's alpha
-        alpha["bands"] = "A"
-        new_data.append(alpha)
-        new_data = xr.concat(new_data, dim="bands")
-        new_data.attrs["mode"] = data.attrs["mode"] + "A"
-        data = new_data
-    return data
-
-
-def enhance2dataset(dset, convert_p=False):
-    """Return the enhancement dataset *dset* as an array.
-
-    If `convert_p` is True, enhancements generating a P mode will be converted to RGB or RGBA.
-    """
-    attrs = dset.attrs
-    data = _get_data_from_enhanced_image(dset, convert_p)
-    data.attrs = attrs
-    # remove 'mode' if it is specified since it may have been updated
-    data.attrs.pop("mode", None)
-    # update mode since it may have changed (colorized/palettize)
-    data.attrs["mode"] = GenericCompositor.infer_mode(data)
-    return data
-
-
-def _get_data_from_enhanced_image(dset, convert_p):
-    from satpy.enhancements.enhancer import get_enhanced_image
-
-    img = get_enhanced_image(dset)
-    if convert_p and img.mode == "P":
-        img = _apply_palette_to_image(img)
-    if img.mode != "P":
-        data = img.data.clip(0.0, 1.0)
-    else:
-        data = img.data
-    return data
-
-
-def _apply_palette_to_image(img):
-    if len(img.palette[0]) == 3:
-        img = img.convert("RGB")
-    elif len(img.palette[0]) == 4:
-        img = img.convert("RGBA")
-    return img
-
-
-def add_bands(data, bands):
-    """Add bands so that they match *bands*."""
-    # Add R, G and B bands, remove L band
-    bands = bands.compute()
-    if "P" in data["bands"].data or "P" in bands.data:
-        raise NotImplementedError("Cannot mix datasets of mode P with other datasets at the moment.")
-    if "L" in data["bands"].data and "R" in bands.data:
-        lum = data.sel(bands="L")
-        # Keep 'A' if it was present
-        if "A" in data["bands"]:
-            alpha = data.sel(bands="A")
-            new_data = (lum, lum, lum, alpha)
-            new_bands = ["R", "G", "B", "A"]
-            mode = "RGBA"
-        else:
-            new_data = (lum, lum, lum)
-            new_bands = ["R", "G", "B"]
-            mode = "RGB"
-        data = xr.concat(new_data, dim="bands", coords={"bands": new_bands})
-        data["bands"] = new_bands
-        data.attrs["mode"] = mode
-    # Add alpha band
-    if "A" not in data["bands"].data and "A" in bands.data:
-        new_data = [data.sel(bands=band) for band in data["bands"].data]
-        # Create alpha band based on a copy of the first "real" band
-        alpha = new_data[0].copy()
-        alpha.data = da.ones((data.sizes["y"],
-                              data.sizes["x"]),
-                             dtype=new_data[0].dtype,
-                             chunks=new_data[0].chunks)
-        # Rename band to indicate it's alpha
-        alpha["bands"] = "A"
-        new_data.append(alpha)
-        new_data = xr.concat(new_data, dim="bands")
-        new_data.attrs["mode"] = data.attrs["mode"] + "A"
-        data = new_data
-    return data
-
-
-def zero_missing_data(data1, data2):
-    """Replace NaN values with zeros in data1 if the data is valid in data2."""
-    nans = np.logical_and(np.isnan(data1), np.logical_not(np.isnan(data2)))
-    return data1.where(~nans, 0)
-
-
-class RealisticColors(GenericCompositor):
-    """Create a realistic colours composite for SEVIRI."""
-
-    def __call__(self, projectables, *args, **kwargs):
-        """Generate the composite."""
-        projectables = self.match_data_arrays(projectables)
-        vis06 = projectables[0]
-        vis08 = projectables[1]
-        hrv = projectables[2]
-
-        try:
-            ch3 = 3.0 * hrv - vis06 - vis08
-            ch3.attrs = hrv.attrs
-        except ValueError:
-            raise IncompatibleAreas
-
-        ndvi = (vis08 - vis06) / (vis08 + vis06)
-        ndvi = ndvi.where(ndvi >= 0.0, 0.0)
-
-        ch1 = ndvi * vis06 + (1.0 - ndvi) * vis08
-        ch1.attrs = vis06.attrs
-        ch2 = ndvi * vis08 + (1.0 - ndvi) * vis06
-        ch2.attrs = vis08.attrs
-
-        res = super(RealisticColors, self).__call__((ch1, ch2, ch3),
-                                                    *args, **kwargs)
-        return res
-
-
-class CloudCompositor(GenericCompositor):
-    """Detect clouds based on thresholding and use it as a mask for compositing."""
-=======
->>>>>>> af5e90ae
 
 """Composites."""
 
