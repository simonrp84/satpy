#!/usr/bin/env python
# Copyright (c) 2014-2025 Satpy developers
#
# This file is part of satpy.
#
# satpy is free software: you can redistribute it and/or modify it under the
# terms of the GNU General Public License as published by the Free Software
# Foundation, either version 3 of the License, or (at your option) any later
# version.
#
# satpy is distributed in the hope that it will be useful, but WITHOUT ANY
# WARRANTY; without even the implied warranty of MERCHANTABILITY or FITNESS FOR
# A PARTICULAR PURPOSE.  See the GNU General Public License for more details.
#
# You should have received a copy of the GNU General Public License along with
# satpy.  If not, see <http://www.gnu.org/licenses/>.
"""Base classes and utilities for all readers configured by YAML files."""

from __future__ import annotations

from typing import Any

from satpy.utils import _import_and_warn_new_location

<<<<<<< HEAD
from satpy import DatasetDict
from satpy._compat import cache
from satpy.area_utils import get_area_def
from satpy.aux_download import DataDownloadMixin
from satpy.coords_utils import add_crs_xy_coords
from satpy.dataset import DataID, DataQuery, get_key
from satpy.dataset.dataid import default_co_keys_config, default_id_keys_config, get_keys_from_config
from satpy.utils import recursive_dict_update
=======
>>>>>>> bac27e45

def __getattr__(name: str) -> Any:
    new_module = "satpy.readers.core.yaml_reader"

    return _import_and_warn_new_location(new_module, name)<|MERGE_RESOLUTION|>--- conflicted
+++ resolved
@@ -22,17 +22,6 @@
 
 from satpy.utils import _import_and_warn_new_location
 
-<<<<<<< HEAD
-from satpy import DatasetDict
-from satpy._compat import cache
-from satpy.area_utils import get_area_def
-from satpy.aux_download import DataDownloadMixin
-from satpy.coords_utils import add_crs_xy_coords
-from satpy.dataset import DataID, DataQuery, get_key
-from satpy.dataset.dataid import default_co_keys_config, default_id_keys_config, get_keys_from_config
-from satpy.utils import recursive_dict_update
-=======
->>>>>>> bac27e45
 
 def __getattr__(name: str) -> Any:
     new_module = "satpy.readers.core.yaml_reader"
