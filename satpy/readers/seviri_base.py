--- conflicted
+++ resolved
@@ -514,7 +514,6 @@
     return tuple(aex)
 
 
-<<<<<<< HEAD
 def create_coef_dict(coefs_nominal, coefs_gsics, radiance_type, ext_coefs):
     """Create coefficient dictionary expected by calibration class."""
     return {
@@ -531,7 +530,8 @@
         },
         'radiance_type': radiance_type
     }
-=======
+
+
 def get_service_mode(ssp_lon):
     """Get information about whether we're dealing with data from the FES, RSS or IODC service mode."""
     seviri_service_modes = {'0.0': {'name': 'FES', 'desc': 'Full Earth scanning service'},
@@ -574,5 +574,4 @@
     padding_south = get_padding_area((south_bound - 1, ncols), data.dtype)
     padding_north = get_padding_area(((final_size[0] - north_bound), ncols), data.dtype)
 
-    return np.vstack((padding_south, data, padding_north))
->>>>>>> 64fc4ef7
+    return np.vstack((padding_south, data, padding_north))