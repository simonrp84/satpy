--- conflicted
+++ resolved
@@ -65,7 +65,6 @@
                                                    filename_info,
                                                    filetype_info)
         self.filename = filename
-        self.umarf = (filename_info['order_id'] != 'NA')
         self.platform_name = None
 
         # The available channels are only known after the header
@@ -129,7 +128,6 @@
             return lrec
 
         visir_rec = get_lrec(int(self.mda['number_of_columns']*1.25))
-
         number_of_lowres_channels = len(
             [s for s in self._channel_list if not s == 'HRV'])
         drec = [('visir', (visir_rec, number_of_lowres_channels))]
@@ -141,7 +139,7 @@
     def _get_header(self):
         """Read the header info"""
 
-        hdr_rec = Msg15NativeHeaderRecord().get(umarf=self.umarf)
+        hdr_rec = Msg15NativeHeaderRecord().get()
         hdr_dtype = np.dtype(hdr_rec).newbyteorder('>')
         self.header = np.fromfile(self.filename, dtype=hdr_dtype, count=1)
 
@@ -172,21 +170,13 @@
         self.mda['projection_parameters'] = {'a': equator_radius,
                                              'b': polar_radius,
                                              'h': 35785831.00,
-<<<<<<< HEAD
-                                             'SSP_longitude': ssp_lon}
-
-        sec15hd = self.header['15_SECONDARY_PRODUCT_HEADER']
-
-        self.mda['number_of_lines'] = int(sec15hd['NumberLinesVISIR']['Value'][0])
-=======
                                              'ssp_longitude': ssp_lon}
->>>>>>> 2592b207
 
         west = int(sec15hd['WestColumnSelectedRectangle']['Value'][0])
         east = int(sec15hd['EastColumnSelectedRectangle']['Value'][0])
         north = int(sec15hd["NorthLineSelectedRectangle"]['Value'][0])
         south = int(sec15hd["SouthLineSelectedRectangle"]['Value'][0])
-        numcols_hrv = int(sec15hd["NumberColumnsHRV"]['Value'][0])
+        ncols_hrv_hdr = int(sec15hd['NumberColumnsHRV']['Value'][0])
 
         # We suspect the UMARF will pad out any ROI colums that
         # arent divisible by 4 so here we work out how many pixels have
@@ -201,24 +191,18 @@
             # no padding has occurred
             cols_visir = int((west - east + 1) * 1.25)
 
-<<<<<<< HEAD
         # HRV Channel - check if an ROI
         if (west - east) < 3711:
-            cols_hrv = int(np.ceil(numcols_hrv * 10.0 / 8))  # 6960
+            cols_hrv = int(np.ceil(ncols_hrv_hdr * 10.0 / 8))  # 6960
         else:
             cols_hrv = int(np.ceil(5568 * 10.0 / 8))  # 6960
 
         # self.mda should represent the 16bit dimensions not 10bit
+        self.mda['number_of_lines'] = int(sec15hd['NumberLinesVISIR']['Value'][0])
         self.mda['number_of_columns'] = int(cols_visir / 1.25)
-        self.mda['hrv_number_of_columns'] = int(cols_hrv / 1.25)
-        self.mda['hrv_number_of_lines'] = int(sec15hd["NumberLinesHRV"]['Value'][0])
-        coldir_step = self.header['15_DATA_HEADER']['ImageDescription'][
-=======
-        self.mda['number_of_lines'] = int(sec15hd['NumberLinesVISIR']['Value'][0])
-        self.mda['number_of_columns'] = int(self._cols_visir / 1.25)
         self.mda['hrv_number_of_lines'] = int(sec15hd["NumberLinesHRV"]['Value'][0])
         # The number of HRV columns seem to be correct in the UMARF header:
-        self.mda['hrv_number_of_columns'] = int(sec15hd["NumberColumnsHRV"]['Value'][0])
+        self.mda['hrv_number_of_columns'] = int(cols_hrv / 1.25)
 
         # Check the calculated row,column dimensions against the header information:
         ncols = self.mda['number_of_columns']
@@ -231,7 +215,6 @@
             logger.warning("Number of columns calculated from data = %d", ncols)
 
         ncols_hrv = self.mda['hrv_number_of_columns']
-        ncols_hrv_hdr = int(sec15hd['NumberColumnsHRV']['Value'][0])
 
         if ncols_hrv != ncols_hrv_hdr:
             logger.warning(
@@ -240,37 +223,15 @@
             logger.warning("Number of columns calculated from data = %d", ncols_hrv)
 
         column_step = data15hd['ImageDescription'][
->>>>>>> 2592b207
             "ReferenceGridVIS_IR"]["ColumnDirGridStep"][0] * 1000.0
 
         line_step = data15hd['ImageDescription'][
             "ReferenceGridVIS_IR"]["LineDirGridStep"][0] * 1000.0
 
-<<<<<<< HEAD
-        # Check the calculated row,column dimensions against the header information:
-        numcols_cal = self.mda['number_of_columns']
-        numcols_hd = self.header['15_DATA_HEADER']['ImageDescription']['ReferenceGridVIS_IR']['NumberOfColumns'][0]
-        numcols_hrv_cal = self.mda['hrv_number_of_columns']
-
-        if numcols_cal != numcols_hd:
-            logger.warning("Number of (non HRV band) columns from header and derived from data are not consistent!")
-            logger.warning("Number of columns read from header = %d", numcols_hd)
-            logger.warning("Number of columns calculated from data = %d", numcols_cal)
-        if numcols_hrv_cal != numcols_hrv:
-            logger.warning("Number of HRV columns from header and derived from data are not consistent!")
-            logger.warning("Number of HRV columns read from header = %d", numcols_hrv)
-            logger.warning("Number of HRV columns calculated from data = %d", numcols_hrv_cal)
-
-        area_extent = ((1856 - west - 0.5) * coldir_step,
-                       (1856 - north + 0.5) * lindir_step,
-                       (1856 - east + 0.5) * coldir_step,
-                       (1856 - south + 1.5) * lindir_step)
-=======
         area_extent = ((1856 - west - 0.5) * column_step,
                        (1856 - north + 0.5) * line_step,
                        (1856 - east + 0.5) * column_step,
                        (1856 - south + 1.5) * line_step)
->>>>>>> 2592b207
 
         self.area_extent = area_extent
 
@@ -359,6 +320,7 @@
             dataset = None
         else:
             dataset = self.calibrate(xarr, dataset_id)
+            dataset = xarr
             dataset.attrs['units'] = info['units']
             dataset.attrs['wavelength'] = info['wavelength']
             dataset.attrs['standard_name'] = info['standard_name']
@@ -374,21 +336,30 @@
         data15hdr = self.header['15_DATA_HEADER']
         calibration = dataset_id.calibration
         channel = dataset_id.name
-        i = self._channel_list.index(channel)
+        # locate the channel index as not all channels
+        # may be present in the Image files so self._channel_list
+        # cannot be used to locate their index
+
+        for v, i in enumerate(CHANNEL_NAMES):
+            if CHANNEL_NAMES[i] == channel:
+                break
+
+        # arrax index will start at 0 of course
+        i = i - 1
 
         if calibration == 'counts':
             return
 
         if calibration in ['radiance', 'reflectance', 'brightness_temperature']:
-
-            calMode = 'NOMINAL'
+            # you cant apply GSICS values to the VIS channels
+            vis_ids = ['HRV', 'VIS006', 'VIS008', 'IR_016']
+
             # determine the required calibration coefficients to use
             # for the Level 1.5 Header
+            calMode = os.environ.get('CAL_MODE', 'NOMINAL')
+
             # NB gsics doesnt apply to VIS channels so ignore them
-            if (i > 2):
-                calMode = os.environ.get('CAL_MODE', 'NOMINAL')
-
-            if (calMode.upper() != 'GSICS'):
+            if (calMode.upper() != 'GSICS' or channel in vis_ids):
                 coeffs = data15hdr[
                     'RadiometricProcessing']['Level15ImageCalibration']
                 gain = coeffs['CalSlope'][0][i]
