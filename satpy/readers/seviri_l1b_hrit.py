#!/usr/bin/env python
# -*- coding: utf-8 -*-
# Copyright (c) 2010-2019 Satpy developers
#
# This file is part of satpy.
#
# satpy is free software: you can redistribute it and/or modify it under the
# terms of the GNU General Public License as published by the Free Software
# Foundation, either version 3 of the License, or (at your option) any later
# version.
#
# satpy is distributed in the hope that it will be useful, but WITHOUT ANY
# WARRANTY; without even the implied warranty of MERCHANTABILITY or FITNESS FOR
# A PARTICULAR PURPOSE.  See the GNU General Public License for more details.
#
# You should have received a copy of the GNU General Public License along with
# satpy.  If not, see <http://www.gnu.org/licenses/>.
r"""SEVIRI HRIT format reader.

Introduction
------------

The ``seviri_l1b_hrit`` reader reads and calibrates MSG-SEVIRI L1.5 image data in HRIT format. The format is explained
in the `MSG Level 1.5 Image Format Description`_. The files are usually named as
follows:

.. code-block:: none

    H-000-MSG4__-MSG4________-_________-PRO______-201903011200-__
    H-000-MSG4__-MSG4________-IR_108___-000001___-201903011200-__
    H-000-MSG4__-MSG4________-IR_108___-000002___-201903011200-__
    H-000-MSG4__-MSG4________-IR_108___-000003___-201903011200-__
    H-000-MSG4__-MSG4________-IR_108___-000004___-201903011200-__
    H-000-MSG4__-MSG4________-IR_108___-000005___-201903011200-__
    H-000-MSG4__-MSG4________-IR_108___-000006___-201903011200-__
    H-000-MSG4__-MSG4________-IR_108___-000007___-201903011200-__
    H-000-MSG4__-MSG4________-IR_108___-000008___-201903011200-__
    H-000-MSG4__-MSG4________-_________-EPI______-201903011200-__

Each image is decomposed into 24 segments (files) for the high-resolution-visible (HRV) channel and 8 segments for other
visible (VIS) and infrared (IR) channels. Additionally there is one prologue and one epilogue file for the entire scan
which contain global metadata valid for all channels.

Reader Arguments
----------------
Some arguments can be provided to the reader to change it's behaviour. These are
provided through the `Scene` instantiation, eg::

  Scene(reader="seviri_l1b_hrit", filenames=fnames, reader_kwargs={'fill_hrv': False})

To see the full list of arguments that can be provided, look into the documentation
of :class:`HRITMSGFileHandler`.

Example
-------
Here is an example how to read the data in satpy:

.. code-block:: python

    from satpy import Scene
    import glob

    filenames = glob.glob('data/H-000-MSG4__-MSG4________-*201903011200*')
    scn = Scene(filenames=filenames, reader='seviri_l1b_hrit')
    scn.load(['VIS006', 'IR_108'])
    print(scn['IR_108'])


Output:

.. code-block:: none

    <xarray.DataArray (y: 3712, x: 3712)>
    dask.array<shape=(3712, 3712), dtype=float32, chunksize=(464, 3712)>
    Coordinates:
        acq_time  (y) datetime64[ns] NaT NaT NaT NaT NaT NaT ... NaT NaT NaT NaT NaT
      * x         (x) float64 5.566e+06 5.563e+06 5.56e+06 ... -5.566e+06 -5.569e+06
      * y         (y) float64 -5.566e+06 -5.563e+06 ... 5.566e+06 5.569e+06
    Attributes:
        satellite_longitude:      0.0
        satellite_latitude:       0.0
        satellite_altitude:       35785831.0
        orbital_parameters:       {'projection_longitude': 0.0, 'projection_latit...
        platform_name:            Meteosat-11
        georef_offset_corrected:  True
        standard_name:            brightness_temperature
        raw_metadata:             {'file_type': 0, 'total_header_length': 6198, '...
        wavelength:               (9.8, 10.8, 11.8)
        units:                    K
        sensor:                   seviri
        platform_name:            Meteosat-11
        start_time:               2019-03-01 12:00:09.716000
        end_time:                 2019-03-01 12:12:42.946000
        area:                     Area ID: some_area_name\\nDescription: On-the-fl...
        name:                     IR_108
        resolution:               3000.403165817
        calibration:              brightness_temperature
        polarization:             None
        level:                    None
        modifiers:                ()
        ancillary_variables:      []


* The ``orbital_parameters`` attribute provides the nominal and actual satellite position, as well as the projection
  centre.
* You can choose between nominal and GSICS calibration coefficients or even specify your own coefficients, see
  :class:`HRITMSGFileHandler`.
* The ``raw_metadata`` attribute provides raw metadata from the prologue, epilogue and segment header. By default,
  arrays with more than 100 elements are excluded in order to limit memory usage. This threshold can be adjusted,
  see :class:`HRITMSGFileHandler`.
* The ``acq_time`` coordinate provides the acquisition time for each scanline. Use a ``MultiIndex`` to enable selection
  by acquisition time:

  .. code-block:: python

      import pandas as pd
      mi = pd.MultiIndex.from_arrays([scn['IR_108']['y'].data, scn['IR_108']['acq_time'].data],
                                     names=('y_coord', 'time'))
      scn['IR_108']['y'] = mi
      scn['IR_108'].sel(time=np.datetime64('2019-03-01T12:06:13.052000000'))

Notes:
    When loading solar channels, this reader applies a correction for the
    Sun-Earth distance variation throughout the year - as recommended by
    the EUMETSAT document:
        'Conversion from radiances to reflectances for SEVIRI warm channels'
    In the unlikely situation that this correction is not required, it can be
    removed on a per-channel basis using the
    satpy.readers.utils.remove_earthsun_distance_correction(channel, utc_time)
    function.


References:
    - `MSG Level 1.5 Image Format Description`_
    - `Radiometric Calibration of MSG SEVIRI Level 1.5 Image Data in Equivalent Spectral Blackbody Radiance`_
    - `Conversion from radiances to reflectances for SEVIRI warm channels`_


.. _MSG Level 1.5 Image Format Description: http://www.eumetsat.int/website/wcm/idc/idcplg?IdcService=GET_FILE&dDocName=
    PDF_TEN_05105_MSG_IMG_DATA&RevisionSelectionMethod=LatestReleased&Rendition=Web

.. _Radiometric Calibration of MSG SEVIRI Level 1.5 Image Data in Equivalent Spectral Blackbody Radiance:
    https://www.eumetsat.int/website/wcm/idc/idcplg?IdcService=GET_FILE&dDocName=PDF_TEN_MSG_SEVIRI_RAD_CALIB&
    RevisionSelectionMethod=LatestReleased&Rendition=Web

.. _Conversion from radiances to reflectances for SEVIRI warm channels:
    https://www.eumetsat.int/website/wcm/idc/idcplg?IdcService=GET_FILE&dDocName=PDF_MSG_SEVIRI_RAD2REFL&
    RevisionSelectionMethod=LatestReleased&Rendition=Web

"""

from __future__ import division

import copy
import logging
from datetime import datetime

import dask.array as da
import numpy as np
import pyproj
import xarray as xr

import satpy.readers.utils as utils
from pyresample import geometry
from satpy.readers.eum_base import recarray2dict, time_cds_short
from satpy.readers.hrit_base import (HRITFileHandler, ancillary_text,
                                     annotation_header, base_hdr_map,
                                     image_data_function)
<<<<<<< HEAD
from satpy.readers.seviri_base import (CHANNEL_NAMES, SATNUM,
                                       SEVIRICalibrationHandler,
                                       chebyshev, get_cds_time,
                                       create_coef_dict)
=======
from satpy.readers.seviri_base import (CALIB, CHANNEL_NAMES, SATNUM,
                                       VIS_CHANNELS, SEVIRICalibrationHandler,
                                       chebyshev, get_cds_time, HRV_NUM_COLUMNS,
                                       pad_data_horizontally)
>>>>>>> 64fc4ef7
from satpy.readers.seviri_l1b_native_hdr import (hrit_epilogue, hrit_prologue,
                                                 impf_configuration)
from satpy.readers._geos_area import get_area_extent, get_area_definition


logger = logging.getLogger('hrit_msg')

# MSG implementation:
key_header = np.dtype([('key_number', 'u1'),
                       ('seed', '>f8')])

segment_identification = np.dtype([('GP_SC_ID', '>i2'),
                                   ('spectral_channel_id', '>i1'),
                                   ('segment_sequence_number', '>u2'),
                                   ('planned_start_segment_number', '>u2'),
                                   ('planned_end_segment_number', '>u2'),
                                   ('data_field_representation', '>i1')])

image_segment_line_quality = np.dtype([('line_number_in_grid', '>i4'),
                                       ('line_mean_acquisition',
                                        [('days', '>u2'),
                                         ('milliseconds', '>u4')]),
                                       ('line_validity', 'u1'),
                                       ('line_radiometric_quality', 'u1'),
                                       ('line_geometric_quality', 'u1')])

msg_variable_length_headers = {
    image_segment_line_quality: 'image_segment_line_quality'}

msg_text_headers = {image_data_function: 'image_data_function',
                    annotation_header: 'annotation_header',
                    ancillary_text: 'ancillary_text'}

msg_hdr_map = base_hdr_map.copy()
msg_hdr_map.update({7: key_header,
                    128: segment_identification,
                    129: image_segment_line_quality
                    })


orbit_coef = np.dtype([('StartTime', time_cds_short),
                       ('EndTime', time_cds_short),
                       ('X', '>f8', (8, )),
                       ('Y', '>f8', (8, )),
                       ('Z', '>f8', (8, )),
                       ('VX', '>f8', (8, )),
                       ('VY', '>f8', (8, )),
                       ('VZ', '>f8', (8, ))])

attitude_coef = np.dtype([('StartTime', time_cds_short),
                          ('EndTime', time_cds_short),
                          ('XofSpinAxis', '>f8', (8, )),
                          ('YofSpinAxis', '>f8', (8, )),
                          ('ZofSpinAxis', '>f8', (8, ))])

cuc_time = np.dtype([('coarse', 'u1', (4, )),
                     ('fine', 'u1', (3, ))])


class NoValidOrbitParams(Exception):
    """Exception when validOrbitParameters are missing."""

    pass


class HRITMSGPrologueEpilogueBase(HRITFileHandler):
    """Base reader for prologue and epilogue files."""

    def __init__(self, filename, filename_info, filetype_info, hdr_info):
        """Initialize the file handler for prologue and epilogue files."""
        super(HRITMSGPrologueEpilogueBase, self).__init__(filename, filename_info, filetype_info, hdr_info)
        self._reduced = None

    def _reduce(self, mda, max_size):
        """Reduce the metadata."""
        if self._reduced is None:
            self._reduced = utils.reduce_mda(mda, max_size=max_size)
        return self._reduced

    def reduce(self, max_size):
        """Reduce the metadata (placeholder)."""
        raise NotImplementedError


class HRITMSGPrologueFileHandler(HRITMSGPrologueEpilogueBase):
    """SEVIRI HRIT prologue reader."""

    def __init__(self, filename, filename_info, filetype_info, calib_mode='nominal',
                 ext_calib_coefs=None, mda_max_array_size=None, fill_hrv=None):
        """Initialize the reader."""
        super(HRITMSGPrologueFileHandler, self).__init__(filename, filename_info,
                                                         filetype_info,
                                                         (msg_hdr_map,
                                                          msg_variable_length_headers,
                                                          msg_text_headers))
        self.prologue = {}
        self.read_prologue()
        self.satpos = None

        service = filename_info['service']
        if service == '':
            self.mda['service'] = '0DEG'
        else:
            self.mda['service'] = service

    def read_prologue(self):
        """Read the prologue metadata."""
        with open(self.filename, "rb") as fp_:
            fp_.seek(self.mda['total_header_length'])
            data = np.fromfile(fp_, dtype=hrit_prologue, count=1)
            self.prologue.update(recarray2dict(data))
            try:
                impf = np.fromfile(fp_, dtype=impf_configuration, count=1)[0]
            except IndexError:
                logger.info('No IMPF configuration field found in prologue.')
            else:
                self.prologue.update(recarray2dict(impf))

    def get_satpos(self):
        """Get actual satellite position in geodetic coordinates (WGS-84).

        Returns: Longitude [deg east], Latitude [deg north] and Altitude [m]
        """
        if self.satpos is None:
            logger.debug("Computing actual satellite position")

            try:
                # Get satellite position in cartesian coordinates
                x, y, z = self._get_satpos_cart()

                # Transform to geodetic coordinates
                geocent = pyproj.Proj(proj='geocent')
                a, b = self.get_earth_radii()
                latlong = pyproj.Proj(proj='latlong', a=a, b=b, units='m')
                lon, lat, alt = pyproj.transform(geocent, latlong, x, y, z)
            except NoValidOrbitParams as err:
                logger.warning(err)
                lon = lat = alt = None

            # Cache results
            self.satpos = lon, lat, alt

        return self.satpos

    def _get_satpos_cart(self):
        """Determine satellite position in earth-centered cartesion coordinates.

        The coordinates as a function of time are encoded in the coefficients of an 8th-order Chebyshev polynomial.
        In the prologue there is one set of coefficients for each coordinate (x, y, z). The coordinates are obtained by
        evalutaing the polynomials at the start time of the scan.

        Returns: x, y, z [m]
        """
        orbit_polynomial = self.prologue['SatelliteStatus']['Orbit']['OrbitPolynomial']

        # Find Chebyshev coefficients for the start time of the scan
        coef_idx = self._find_orbit_coefs()
        tstart = orbit_polynomial['StartTime'][0, coef_idx]
        tend = orbit_polynomial['EndTime'][0, coef_idx]

        # Obtain cartesian coordinates (x, y, z) of the satellite by evaluating the Chebyshev polynomial at the
        # start time of the scan. Express timestamps in microseconds since 1970-01-01 00:00.
        time = self.prologue['ImageAcquisition']['PlannedAcquisitionTime']['TrueRepeatCycleStart']
        time64 = np.datetime64(time).astype('int64')
        domain = [np.datetime64(tstart).astype('int64'),
                  np.datetime64(tend).astype('int64')]
        x = chebyshev(coefs=orbit_polynomial['X'][coef_idx], time=time64, domain=domain)
        y = chebyshev(coefs=orbit_polynomial['Y'][coef_idx], time=time64, domain=domain)
        z = chebyshev(coefs=orbit_polynomial['Z'][coef_idx], time=time64, domain=domain)

        return x*1000, y*1000, z*1000  # km -> m

    def _find_orbit_coefs(self):
        """Find orbit coefficients for the start time of the scan.

        The header entry SatelliteStatus/Orbit/OrbitPolynomial contains multiple coefficients, each
        of them valid for a certain time interval. Find the coefficients which are valid for the
        start time of the scan.

        A manoeuvre is a discontinuity in the orbit parameters. The flight dynamic algorithms are
        not made to interpolate over the time-span of the manoeuvre; hence we have elements
        describing the orbit before a manoeuvre and a new set of elements describing the orbit after
        the manoeuvre. The flight dynamic products are created so that there is an intentional gap
        at the time of the manoeuvre. Also the two pre-manoeuvre elements may overlap. But the
        overlap is not of an issue as both sets of elements describe the same pre-manoeuvre orbit
        (with negligible variations).

        Returns: Corresponding index in the coefficient list.

        """
        time = np.datetime64(self.prologue['ImageAcquisition']['PlannedAcquisitionTime']['TrueRepeatCycleStart'])
        intervals_tstart = self.prologue['SatelliteStatus']['Orbit']['OrbitPolynomial']['StartTime'][0].astype(
            'datetime64[us]')
        intervals_tend = self.prologue['SatelliteStatus']['Orbit']['OrbitPolynomial']['EndTime'][0].astype(
            'datetime64[us]')
        try:
            # Find index of interval enclosing the nominal timestamp of the scan. If there are
            # multiple enclosing intervals, use the most recent one.
            enclosing = np.where(np.logical_and(time >= intervals_tstart, time < intervals_tend))[0]
            most_recent = np.argmax(intervals_tstart[enclosing])
            return enclosing[most_recent]
        except ValueError:
            # No enclosing interval. Instead, find the interval whose centre is closest to the scan's timestamp
            # (but not more than 6 hours apart)
            intervals_centre = intervals_tstart + 0.5 * (intervals_tend - intervals_tstart)
            diffs_us = (time - intervals_centre).astype('i8')
            closest_match = np.argmin(np.fabs(diffs_us))
            if abs(intervals_centre[closest_match] - time) < np.timedelta64(6, 'h'):
                logger.warning('No orbit coefficients valid for {}. Using closest match.'.format(time))
                return closest_match
            else:
                raise NoValidOrbitParams('Unable to find orbit coefficients valid for {}'.format(time))

    def get_earth_radii(self):
        """Get earth radii from prologue.

        Returns:
            Equatorial radius, polar radius [m]

        """
        earth_model = self.prologue['GeometricProcessing']['EarthModel']
        a = earth_model['EquatorialRadius'] * 1000
        b = (earth_model['NorthPolarRadius'] +
             earth_model['SouthPolarRadius']) / 2.0 * 1000
        return a, b

    def reduce(self, max_size):
        """Reduce the prologue metadata."""
        return self._reduce(self.prologue, max_size=max_size)


class HRITMSGEpilogueFileHandler(HRITMSGPrologueEpilogueBase):
    """SEVIRI HRIT epilogue reader."""

    def __init__(self, filename, filename_info, filetype_info, calib_mode='nominal',
                 ext_calib_coefs=None, mda_max_array_size=None, fill_hrv=None):
        """Initialize the reader."""
        super(HRITMSGEpilogueFileHandler, self).__init__(filename, filename_info,
                                                         filetype_info,
                                                         (msg_hdr_map,
                                                          msg_variable_length_headers,
                                                          msg_text_headers))
        self.epilogue = {}
        self.read_epilogue()

        service = filename_info['service']
        if service == '':
            self.mda['service'] = '0DEG'
        else:
            self.mda['service'] = service

    def read_epilogue(self):
        """Read the epilogue metadata."""
        with open(self.filename, "rb") as fp_:
            fp_.seek(self.mda['total_header_length'])
            data = np.fromfile(fp_, dtype=hrit_epilogue, count=1)
            self.epilogue.update(recarray2dict(data))

    def reduce(self, max_size):
        """Reduce the epilogue metadata."""
        return self._reduce(self.epilogue, max_size=max_size)


class HRITMSGFileHandler(HRITFileHandler):
    """SEVIRI HRIT format reader.

    **Calibration**

    It is possible to choose between two file-internal calibration coefficients for the conversion
    from counts to radiances:

        - Nominal for all channels (default)
        - GSICS for IR channels and nominal for VIS channels

    In order to change the default behaviour, use the ``reader_kwargs`` upon Scene creation::

        import satpy
        import glob

        filenames = glob.glob('H-000-MSG3*')
        scene = satpy.Scene(filenames,
                            reader='seviri_l1b_hrit',
                            reader_kwargs={'calib_mode': 'GSICS'})
        scene.load(['VIS006', 'IR_108'])

    Furthermore, it is possible to specify external calibration coefficients for the conversion from
    counts to radiances. They must be specified in [mW m-2 sr-1 (cm-1)-1]. External coefficients
    take precedence over internal coefficients. If external calibration coefficients are specified
    for only a subset of channels, the remaining channels will be calibrated using the chosen
    file-internal coefficients (nominal or GSICS).

    In the following example we use external calibration coefficients for the ``VIS006`` &
    ``IR_108`` channels, and nominal coefficients for the remaining channels::

        coefs = {'VIS006': {'gain': 0.0236, 'offset': -1.20},
                 'IR_108': {'gain': 0.2156, 'offset': -10.4}}
        scene = satpy.Scene(filenames,
                            reader='seviri_l1b_hrit',
                            reader_kwargs={'ext_calib_coefs': coefs})
        scene.load(['VIS006', 'VIS008', 'IR_108', 'IR_120'])

    In the next example we use we use external calibration coefficients for the ``VIS006`` &
    ``IR_108`` channels, nominal coefficients for the remaining VIS channels and GSICS coefficients
    for the remaining IR channels::

        coefs = {'VIS006': {'gain': 0.0236, 'offset': -1.20},
                 'IR_108': {'gain': 0.2156, 'offset': -10.4}}
        scene = satpy.Scene(filenames,
                            reader='seviri_l1b_hrit',
                            reader_kwargs={'calib_mode': 'GSICS',
                                           'ext_calib_coefs': coefs})
        scene.load(['VIS006', 'VIS008', 'IR_108', 'IR_120'])

    **Raw Metadata**

    By default, arrays with more than 100 elements are excluded from the raw reader metadata to
    limit memory usage. This threshold can be adjusted using the `mda_max_array_size` keyword
    argument::

        scene = satpy.Scene(filenames,
                            reader='seviri_l1b_hrit',
                            reader_kwargs={'mda_max_array_size': 1000})

    **Padding of the HRV channel**

    By default, the HRV channel is loaded padded with no-data, that is it is
    returned as a full-disk dataset. If you want the original, unpadded, data,
    just provide the `fill_hrv` as False in the `reader_kwargs`::

        scene = satpy.Scene(filenames,
                            reader='seviri_l1b_hrit',
                            reader_kwargs={'fill_hrv': False})

    """

    def __init__(self, filename, filename_info, filetype_info,
                 prologue, epilogue, calib_mode='nominal',
                 ext_calib_coefs=None, mda_max_array_size=100, fill_hrv=True):
        """Initialize the reader."""
        super(HRITMSGFileHandler, self).__init__(filename, filename_info,
                                                 filetype_info,
                                                 (msg_hdr_map,
                                                  msg_variable_length_headers,
                                                  msg_text_headers))

        self.prologue_ = prologue
        self.epilogue_ = epilogue
        self.prologue = prologue.prologue
        self.epilogue = epilogue.epilogue
        self._filename_info = filename_info
        self.mda_max_array_size = mda_max_array_size
        self.fill_hrv = fill_hrv
        self.calib_mode = calib_mode
        self.ext_calib_coefs = ext_calib_coefs or {}

        self._get_header()

    def _get_header(self):
        """Read the header info, and fill the metadata dictionary."""
        earth_model = self.prologue['GeometricProcessing']['EarthModel']
        self.mda['offset_corrected'] = earth_model['TypeOfEarthModel'] == 2

        # Projection
        a, b = self.prologue_.get_earth_radii()
        self.mda['projection_parameters']['a'] = a
        self.mda['projection_parameters']['b'] = b
        ssp = self.prologue['ImageDescription'][
            'ProjectionDescription']['LongitudeOfSSP']
        self.mda['projection_parameters']['SSP_longitude'] = ssp
        self.mda['projection_parameters']['SSP_latitude'] = 0.0

        # Orbital parameters
        actual_lon, actual_lat, actual_alt = self.prologue_.get_satpos()
        self.mda['orbital_parameters']['satellite_nominal_longitude'] = self.prologue['SatelliteStatus'][
            'SatelliteDefinition']['NominalLongitude']
        self.mda['orbital_parameters']['satellite_nominal_latitude'] = 0.0
        if actual_lon is not None:
            self.mda['orbital_parameters']['satellite_actual_longitude'] = actual_lon
            self.mda['orbital_parameters']['satellite_actual_latitude'] = actual_lat
            self.mda['orbital_parameters']['satellite_actual_altitude'] = actual_alt

        # Misc
        self.platform_id = self.prologue["SatelliteStatus"][
            "SatelliteDefinition"]["SatelliteId"]
        self.platform_name = "Meteosat-" + SATNUM[self.platform_id]
        self.mda['platform_name'] = self.platform_name
        service = self._filename_info['service']
        if service == '':
            self.mda['service'] = '0DEG'
        else:
            self.mda['service'] = service
        self.channel_name = CHANNEL_NAMES[self.mda['spectral_channel_id']]

    @property
    def start_time(self):
        """Get the start time."""
        return self.epilogue['ImageProductionStats'][
            'ActualScanningSummary']['ForwardScanStart']

    @property
    def end_time(self):
        """Get the end time."""
        return self.epilogue['ImageProductionStats'][
            'ActualScanningSummary']['ForwardScanEnd']

    def _get_area_extent(self, pdict):
        """Get the area extent of the file.

        Until December 2017, the data is shifted by 1.5km SSP North and West against the nominal GEOS projection. Since
        December 2017 this offset has been corrected. A flag in the data indicates if the correction has been applied.
        If no correction was applied, adjust the area extent to match the shifted data.

        For more information see Section 3.1.4.2 in the MSG Level 1.5 Image Data Format Description. The correction
        of the area extent is documented in a `developer's memo <https://github.com/pytroll/satpy/wiki/
        SEVIRI-georeferencing-offset-correction>`_.
        """
        aex = get_area_extent(pdict)

        if not self.mda['offset_corrected']:
            # Geo-referencing offset present. Adjust area extent to match the shifted data. Note that we have to adjust
            # the corners in the *opposite* direction, i.e. S-E. Think of it as if the coastlines were fixed and you
            # dragged the image to S-E until coastlines and data area aligned correctly.
            #
            # Although the image is flipped upside-down and left-right, the projection coordinates retain their
            # properties, i.e. positive x/y is East/North, respectively.
            xadj = 1500
            yadj = -1500
            aex = (aex[0] + xadj, aex[1] + yadj,
                   aex[2] + xadj, aex[3] + yadj)

        return aex

    def get_area_def(self, dsid):
        """Get the area definition of the band."""
        # Common parameters for both HRV and other channels
        nlines = int(self.mda['number_of_lines'])
        loff = np.float32(self.mda['loff'])
        pdict = {}
        pdict['cfac'] = np.int32(self.mda['cfac'])
        pdict['lfac'] = np.int32(self.mda['lfac'])
        pdict['coff'] = np.float32(self.mda['coff'])

        pdict['a'] = self.mda['projection_parameters']['a']
        pdict['b'] = self.mda['projection_parameters']['b']
        pdict['h'] = self.mda['projection_parameters']['h']
        pdict['ssp_lon'] = self.mda['projection_parameters']['SSP_longitude']

        pdict['nlines'] = nlines
        pdict['ncols'] = int(self.mda['number_of_columns'])
        if (self.prologue['ImageDescription']['Level15ImageProduction']
                         ['ImageProcDirection'] == 0):
            pdict['scandir'] = 'N2S'
        else:
            pdict['scandir'] = 'S2N'

        # Compute area definition for non-HRV channels:
        if dsid['name'] != 'HRV':
            pdict['loff'] = loff - nlines
            aex = self._get_area_extent(pdict)
            pdict['a_name'] = 'geosmsg'
            pdict['a_desc'] = 'MSG/SEVIRI low resolution channel area'
            pdict['p_id'] = 'msg_lowres'
            area = get_area_definition(pdict, aex)
            self.area = area
            return self.area

        segment_number = self.mda['segment_sequence_number']

        current_first_line = ((segment_number -
                               self.mda['planned_start_segment_number'])
                              * pdict['nlines'])

        # Or, if we are processing HRV:
        pdict['a_name'] = 'geosmsg_hrv'
        pdict['p_id'] = 'msg_hires'
        bounds = self.epilogue['ImageProductionStats']['ActualL15CoverageHRV'].copy()
        if self.fill_hrv:
            bounds['UpperEastColumnActual'] = 1
            bounds['UpperWestColumnActual'] = HRV_NUM_COLUMNS
            bounds['LowerEastColumnActual'] = 1
            bounds['LowerWestColumnActual'] = HRV_NUM_COLUMNS
            pdict['ncols'] = HRV_NUM_COLUMNS

        upper_south_line = bounds[
            'LowerNorthLineActual'] - current_first_line - 1
        upper_south_line = min(max(upper_south_line, 0), pdict['nlines'])
        lower_coff = (5566 - bounds['LowerEastColumnActual'] + 1)
        upper_coff = (5566 - bounds['UpperEastColumnActual'] + 1)

        # First we look at the lower window
        pdict['nlines'] = upper_south_line
        pdict['loff'] = loff - upper_south_line
        pdict['coff'] = lower_coff
        pdict['a_desc'] = 'MSG/SEVIRI high resolution channel, lower window'
        lower_area_extent = self._get_area_extent(pdict)
        lower_area = get_area_definition(pdict, lower_area_extent)

        # Now the upper window
        pdict['nlines'] = nlines - upper_south_line
        pdict['loff'] = loff - pdict['nlines'] - upper_south_line
        pdict['coff'] = upper_coff
        pdict['a_desc'] = 'MSG/SEVIRI high resolution channel, upper window'
        upper_area_extent = self._get_area_extent(pdict)
        upper_area = get_area_definition(pdict, upper_area_extent)

        area = geometry.StackedAreaDefinition(lower_area, upper_area)

        self.area = area.squeeze()
        return self.area

    def get_dataset(self, key, info):
        """Get the dataset."""
        res = super(HRITMSGFileHandler, self).get_dataset(key, info)
        res = self.calibrate(res, key['calibration'])
        if key['name'] == 'HRV' and self.fill_hrv:
            res = self.pad_hrv_data(res)

        res.attrs['units'] = info['units']
        res.attrs['wavelength'] = info['wavelength']
        res.attrs['standard_name'] = info['standard_name']
        res.attrs['platform_name'] = self.platform_name
        res.attrs['sensor'] = 'seviri'
        res.attrs['satellite_longitude'] = self.mda[
            'projection_parameters']['SSP_longitude']
        res.attrs['satellite_latitude'] = self.mda[
            'projection_parameters']['SSP_latitude']
        res.attrs['satellite_altitude'] = self.mda['projection_parameters']['h']
        res.attrs['orbital_parameters'] = {
            'projection_longitude': self.mda['projection_parameters']['SSP_longitude'],
            'projection_latitude': self.mda['projection_parameters']['SSP_latitude'],
            'projection_altitude': self.mda['projection_parameters']['h']}
        res.attrs['orbital_parameters'].update(self.mda['orbital_parameters'])
        res.attrs['georef_offset_corrected'] = self.mda['offset_corrected']
        res.attrs['raw_metadata'] = self._get_raw_mda()

        # Add scanline timestamps as additional y-coordinate
        res.coords['acq_time'] = ('y', self._get_timestamps())
        res.coords['acq_time'].attrs['long_name'] = 'Mean scanline acquisition time'

        return res

    def pad_hrv_data(self, res):
        """Add empty pixels around the HRV."""
        logger.debug('Padding HRV data to full disk')
        nlines = int(self.mda['number_of_lines'])

        segment_number = self.mda['segment_sequence_number']

        current_first_line = (segment_number
                              - self.mda['planned_start_segment_number']) * nlines
        bounds = self.epilogue['ImageProductionStats']['ActualL15CoverageHRV']

        upper_south_line = bounds[
          'LowerNorthLineActual'] - current_first_line - 1
        upper_south_line = min(max(upper_south_line, 0), nlines)

        data_list = list()
        if upper_south_line > 0:
            # we have some of the lower window
            data_lower = pad_data_horizontally(res[:upper_south_line, :].data,
                                               (upper_south_line, HRV_NUM_COLUMNS),
                                               bounds['LowerEastColumnActual'],
                                               bounds['LowerWestColumnActual'])
            data_list.append(data_lower)

        if upper_south_line < nlines:
            # we have some of the upper window
            data_upper = pad_data_horizontally(res[upper_south_line:, :].data,
                                               (nlines - upper_south_line, HRV_NUM_COLUMNS),
                                               bounds['UpperEastColumnActual'],
                                               bounds['UpperWestColumnActual'])
            data_list.append(data_upper)
        return xr.DataArray(da.vstack(data_list), dims=('y', 'x'), attrs=res.attrs.copy())

    def calibrate(self, data, calibration):
        """Calibrate the data."""
        tic = datetime.now()
        calib = SEVIRICalibrationHandler(
            platform_id=self.platform_id,
            channel_name=self.channel_name,
            coefs=self._get_calib_coefs(self.channel_name),
            calib_mode=self.calib_mode,
            scan_time=self.start_time
        )
        res = calib.calibrate(data, calibration)
        if calibration in ['radiance', 'reflectance', 'brightness_temperature']:
            res = self._mask_bad_quality(res)
        logger.debug("Calibration time " + str(datetime.now() - tic))
        return res

    def _mask_bad_quality(self, data):
        """Mask scanlines with bad quality."""
        # Based on missing (2) or corrupted (3) data
        line_mask = self.mda['image_segment_line_quality']['line_validity'] >= 2
        line_mask &= self.mda['image_segment_line_quality']['line_validity'] <= 3
        # Do not use (4)
        line_mask &= self.mda['image_segment_line_quality']['line_radiometric_quality'] == 4
        line_mask &= self.mda['image_segment_line_quality']['line_geometric_quality'] == 4
        data *= np.choose(line_mask, [1, np.nan])[:, np.newaxis].astype(np.float32)
        return data

    def _get_raw_mda(self):
        """Compile raw metadata to be included in the dataset attributes."""
        # Metadata from segment header (excluding items which vary among the different segments)
        raw_mda = copy.deepcopy(self.mda)
        for key in ('image_segment_line_quality', 'segment_sequence_number', 'annotation_header', 'loff'):
            raw_mda.pop(key, None)

        # Metadata from prologue and epilogue (large arrays removed)
        raw_mda.update(self.prologue_.reduce(self.mda_max_array_size))
        raw_mda.update(self.epilogue_.reduce(self.mda_max_array_size))

        return raw_mda

    def _get_timestamps(self):
        """Read scanline timestamps from the segment header."""
        tline = self.mda['image_segment_line_quality']['line_mean_acquisition']
<<<<<<< HEAD
        return get_cds_time(days=tline['days'], msecs=tline['milliseconds'])

    def _get_calib_coefs(self, channel_name):
        """Get coefficients for calibration from counts to radiance."""
        band_idx = self.mda['spectral_channel_id'] - 1
        radiance_type_idx = self.mda['spectral_channel_id']
        coefs_nominal = self.prologue["RadiometricProcessing"][
            "Level15ImageCalibration"]
        coefs_gsics = self.prologue["RadiometricProcessing"]['MPEFCalFeedback']
        radiance_types = self.prologue['ImageDescription'][
                'Level15ImageProduction']['PlannedChanProcessing']
        return create_coef_dict(
            coefs_nominal=(
                coefs_nominal['CalSlope'][band_idx],
                coefs_nominal['CalOffset'][band_idx]
            ),
            coefs_gsics=(
                coefs_gsics['GSICSCalCoeff'][band_idx],
                coefs_gsics['GSICSOffsetCount'][band_idx]
            ),
            ext_coefs=self.ext_calib_coefs.get(channel_name, {}),
            radiance_type=radiance_types[radiance_type_idx]
        )


def pad_data(data, final_size, east_bound, west_bound):
    """Pad the data given east and west bounds and the desired size."""
    nlines = final_size[0]
    if west_bound - east_bound != data.shape[1] - 1:
        raise IndexError('East and west bounds do not match data shape')
    padding_east = da.zeros((nlines, east_bound - 1),
                            dtype=data.dtype, chunks=CHUNK_SIZE)
    padding_west = da.zeros((nlines, (final_size[1] - west_bound)),
                            dtype=data.dtype, chunks=CHUNK_SIZE)
    if np.issubdtype(data.dtype, np.floating):
        padding_east = padding_east * np.nan
        padding_west = padding_west * np.nan
    return np.hstack((padding_east, data, padding_west))
=======
        return get_cds_time(days=tline['days'], msecs=tline['milliseconds'])
>>>>>>> 64fc4ef7
<|MERGE_RESOLUTION|>--- conflicted
+++ resolved
@@ -160,23 +160,18 @@
 import pyproj
 import xarray as xr
 
+from pyresample import geometry
+from satpy import CHUNK_SIZE
 import satpy.readers.utils as utils
-from pyresample import geometry
 from satpy.readers.eum_base import recarray2dict, time_cds_short
 from satpy.readers.hrit_base import (HRITFileHandler, ancillary_text,
                                      annotation_header, base_hdr_map,
                                      image_data_function)
-<<<<<<< HEAD
+
 from satpy.readers.seviri_base import (CHANNEL_NAMES, SATNUM,
                                        SEVIRICalibrationHandler,
-                                       chebyshev, get_cds_time,
-                                       create_coef_dict)
-=======
-from satpy.readers.seviri_base import (CALIB, CHANNEL_NAMES, SATNUM,
-                                       VIS_CHANNELS, SEVIRICalibrationHandler,
                                        chebyshev, get_cds_time, HRV_NUM_COLUMNS,
-                                       pad_data_horizontally)
->>>>>>> 64fc4ef7
+                                       pad_data_horizontally, create_coef_dict)
 from satpy.readers.seviri_l1b_native_hdr import (hrit_epilogue, hrit_prologue,
                                                  impf_configuration)
 from satpy.readers._geos_area import get_area_extent, get_area_definition
@@ -794,7 +789,6 @@
     def _get_timestamps(self):
         """Read scanline timestamps from the segment header."""
         tline = self.mda['image_segment_line_quality']['line_mean_acquisition']
-<<<<<<< HEAD
         return get_cds_time(days=tline['days'], msecs=tline['milliseconds'])
 
     def _get_calib_coefs(self, channel_name):
@@ -832,7 +826,4 @@
     if np.issubdtype(data.dtype, np.floating):
         padding_east = padding_east * np.nan
         padding_west = padding_west * np.nan
-    return np.hstack((padding_east, data, padding_west))
-=======
-        return get_cds_time(days=tline['days'], msecs=tline['milliseconds'])
->>>>>>> 64fc4ef7
+    return np.hstack((padding_east, data, padding_west))