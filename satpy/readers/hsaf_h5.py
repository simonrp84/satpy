--- conflicted
+++ resolved
@@ -26,13 +26,8 @@
 import numpy as np
 import xarray as xr
 
-<<<<<<< HEAD
 from satpy.area_utils import get_area_def
-from satpy.readers.file_handlers import BaseFileHandler
-=======
 from satpy.readers.core.file_handlers import BaseFileHandler
-from satpy.resample import get_area_def
->>>>>>> bac27e45
 from satpy.utils import get_legacy_chunk_size
 
 LOG = logging.getLogger(__name__)
