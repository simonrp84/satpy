#!/usr/bin/env python
# -*- coding: utf-8 -*-

# Copyright (c) 2010-2017
#
# Author(s):
#
#   Martin Raspaud <martin.raspaud@smhi.se>
#   David Hoese <david.hoese@ssec.wisc.edu>
#   Esben S. Nielsen <esn@dmi.dk>
#
# This program is free software: you can redistribute it and/or modify
# it under the terms of the GNU General Public License as published by
# the Free Software Foundation, either version 3 of the License, or
# (at your option) any later version.
#
# This program is distributed in the hope that it will be useful,
# but WITHOUT ANY WARRANTY; without even the implied warranty of
# MERCHANTABILITY or FITNESS FOR A PARTICULAR PURPOSE.  See the
# GNU General Public License for more details.
#
# You should have received a copy of the GNU General Public License
# along with this program.  If not, see <http://www.gnu.org/licenses/>.
"""Scene objects to hold satellite data.
"""

import logging
import os
import yaml

from satpy.composites import CompositorLoader, IncompatibleAreas
from satpy.config import (config_search_paths, get_environ_config_dir,
                          runtime_import, recursive_dict_update)
from satpy.dataset import Dataset, DatasetID, InfoObject
from satpy.node import DependencyTree
from satpy.readers import DatasetDict, load_readers

try:
    import configparser
except ImportError:
    from six.moves import configparser

LOG = logging.getLogger(__name__)


class Scene(InfoObject):
    """The Almighty Scene Class.

    Example usage::

        from satpy import Scene
        from glob import glob

        # create readers and open files
        scn = Scene(filenames=glob('/path/to/files/*'), reader='viirs_sdr')

        # load datasets from input files
        scn.load(['I01', 'I02'])

        # resample from satellite native geolocation to builtin 'eurol' Area
        new_scn = scn.resample('eurol')

        # save all resampled datasets to geotiff files in the current directory
        new_scn.save_datasets()

    """

    def __init__(self, filenames=None, reader=None, filter_parameters=None, reader_kwargs=None,
                 ppp_config_dir=get_environ_config_dir(),
                 base_dir=None,
                 sensor=None,
                 start_time=None,
                 end_time=None,
                 area=None):
        """Initialize Scene with Reader and Compositor objects.

        To load data `filenames` and preferably `reader` must be specified. If `filenames` is provided without `reader`
        then the available readers will be searched for a Reader that can support the provided files. This can take
        a considerable amount of time so it is recommended that `reader` always be provided. Note without `filenames`
        the Scene is created with no Readers available requiring Datasets to be added manually::

            scn = Scene()
            scn['my_dataset'] = Dataset(my_data_array, **my_info)

        Args:
            filenames (iterable or dict): A sequence of files that will be used to load data from. A ``dict`` object
                                          should map reader names to a list of filenames for that reader.
            reader (str or list): The name of the reader to use for loading the data or a list of names.
            filter_parameters (dict): Specify loaded file filtering parameters.
                                      Shortcut for `reader_kwargs['filter_parameters']`.
            reader_kwargs (dict): Keyword arguments to pass to specific reader instances.
            ppp_config_dir (str): The directory containing the configuration files for satpy.
            base_dir (str): (DEPRECATED) The directory to search for files containing the
                            data to load. If *filenames* is also provided,
                            this is ignored.
            sensor (list or str): (DEPRECATED: Use `find_files_and_readers` function) Limit used files by provided
                                  sensors.
            area (AreaDefinition): (DEPRECATED: Use `filter_parameters`) Limit used files by geographic area.
            start_time (datetime): (DEPRECATED: Use `filter_parameters`) Limit used files by starting time.
            end_time (datetime): (DEPRECATED: Use `filter_parameters`) Limit used files by ending time.

        """
        super(Scene, self).__init__()
        # Set the PPP_CONFIG_DIR in the environment in case it's used elsewhere in pytroll
        LOG.debug("Setting 'PPP_CONFIG_DIR' to '%s'", ppp_config_dir)
        os.environ["PPP_CONFIG_DIR"] = self.ppp_config_dir = ppp_config_dir

        if not filenames and (start_time or end_time or base_dir):
            import warnings
            warnings.warn(
                "Deprecated: Use " + \
                "'from satpy import find_files_and_readers' to find files")
            from satpy import find_files_and_readers
            filenames = find_files_and_readers(
                start_time=start_time,
                end_time=end_time,
                base_dir=base_dir,
                reader=reader,
                sensor=sensor,
                ppp_config_dir=self.ppp_config_dir,
                reader_kwargs=reader_kwargs,
            )
        elif start_time or end_time or area:
            import warnings
            warnings.warn(
                "Deprecated: Use " + \
                "'filter_parameters' to filter loaded files by 'start_time', " + \
                "'end_time', or 'area'.")
            fp = filter_parameters if filter_parameters else {}
            fp.update({
                'start_time': start_time,
                'end_time': end_time,
                'area': area,
            })
        if filter_parameters:
            reader_kwargs.setdefault('filter_parameters', {}).update(filter_parameters)

        self.readers = self.create_reader_instances(filenames=filenames,
                                                    reader=reader,
                                                    reader_kwargs=reader_kwargs)
        self.info.update(self._compute_metadata_from_readers())
        self.datasets = DatasetDict()
        self.cpl = CompositorLoader(self.ppp_config_dir)
        comps, mods = self.cpl.load_compositors(self.info['sensor'])
        self.wishlist = set()
        self.dep_tree = DependencyTree(self.readers, comps, mods)

    def _ipython_key_completions_(self):
        return [x.name for x in self.datasets.keys()]

    def _compute_metadata_from_readers(self):
        """Determine pieces of metadata from the readers loaded."""
        mda = {}
        mda['sensor'] = self._get_sensor_names()

        # overwrite the request start/end times with actual loaded data limits
        if self.readers:
            mda['start_time'] = min(x.start_time
                                    for x in self.readers.values())
            mda['end_time'] = max(x.end_time
                                  for x in self.readers.values())
        return mda

    def _get_sensor_names(self):
        """Join the sensors from all loaded readers."""
        # if the user didn't tell us what sensors to work with, let's figure it
        # out
        if not self.info.get('sensor'):
            # reader finder could return multiple readers
            return set([sensor for reader_instance in self.readers.values()
                        for sensor in reader_instance.sensor_names])
        elif not isinstance(self.info['sensor'], (set, tuple, list)):
            return set([self.info['sensor']])
        else:
            return set(self.info['sensor'])

    def create_reader_instances(self,
                                filenames=None,
                                reader=None,
<<<<<<< HEAD
                                reader_kwargs=None):
        """Find readers and return their instances."""
        return load_readers(filenames=filenames,
                            reader=reader,
                            reader_kwargs=reader_kwargs,
                            ppp_config_dir=self.ppp_config_dir)
=======
                                reader_kwargs=None,
                                metadata=None):
        """Find readers and return their instanciations."""
        finder = ReaderFinder(ppp_config_dir=self.ppp_config_dir,
                              base_dir=base_dir,
                              start_time=self.info.get('start_time'),
                              end_time=self.info.get('end_time'),
                              area=self.info.get('area'), )

        return finder(reader=reader,
                      sensor=self.info.get("sensor"),
                      filenames=filenames,
                      reader_kwargs=reader_kwargs,
                      metadata=metadata)
>>>>>>> e863287d

    @property
    def start_time(self):
        """Return the start time of the file."""
        return self.info['start_time']

    @property
    def end_time(self):
        """Return the end time of the file."""
        return self.info['end_time']

    @property
    def missing_datasets(self):
        """DatasetIDs that have not been loaded."""
        return set(self.wishlist) - set(self.datasets.keys())

    def available_dataset_ids(self, reader_name=None, composites=False):
        """Get names of available datasets, globally or just for *reader_name*
        if specified, that can be loaded.

        Available dataset names are determined by what each individual reader
        can load. This is normally determined by what files are needed to load
        a dataset and what files have been provided to the scene/reader.

        :return: list of available dataset names
        """
        try:
            if reader_name:
                readers = [self.readers[reader_name]]
            else:
                readers = self.readers.values()
        except (AttributeError, KeyError):
            raise KeyError("No reader '%s' found in scene" % reader_name)

        available_datasets = sorted([dataset_id
                                     for reader in readers
                                     for dataset_id in reader.available_dataset_ids])
        if composites:
            available_datasets += sorted(self.available_composite_ids(
                available_datasets))
        return available_datasets

    def available_dataset_names(self, reader_name=None, composites=False):
        """Get the list of the names of the available datasets."""
        return sorted(set(x.name for x in self.available_dataset_ids(
            reader_name=reader_name, composites=composites)))

    def all_dataset_ids(self, reader_name=None, composites=False):
        """Get names of all datasets from loaded readers or `reader_name` if
        specified..

        :return: list of all dataset names
        """
        try:
            if reader_name:
                readers = [self.readers[reader_name]]
            else:
                readers = self.readers.values()
        except (AttributeError, KeyError):
            raise KeyError("No reader '%s' found in scene" % reader_name)

        all_datasets = [dataset_id
                        for reader in readers
                        for dataset_id in reader.all_dataset_ids]
        if composites:
            all_datasets += self.all_composite_ids()
        return all_datasets

    def all_dataset_names(self, reader_name=None, composites=False):
        return sorted(set(x.name for x in self.all_dataset_ids(
            reader_name=reader_name, composites=composites)))

    def available_composite_ids(self, available_datasets=None):
        """Get names of compositors that can be generated from the available
        datasets.

        :return: generator of available compositor's names
        """
        if available_datasets is None:
            available_datasets = self.available_dataset_ids(composites=False)
        else:
            if not all(isinstance(ds_id, DatasetID) for ds_id in available_datasets):
                raise ValueError(
                    "'available_datasets' must all be DatasetID objects")

        all_comps = self.all_composite_ids()
        # recreate the dependency tree so it doesn't interfere with the user's
        # wishlist
        comps, mods = self.cpl.load_compositors(self.info['sensor'])
        dep_tree = DependencyTree(self.readers, comps, mods)
        unknowns = dep_tree.find_dependencies(
            set(available_datasets + all_comps))
        available_comps = set(x.name for x in dep_tree.trunk())
        # get rid of modified composites that are in the trunk
        return sorted(available_comps & set(all_comps))

    def available_composite_names(self, available_datasets=None):
        return sorted(set(x.name for x in self.available_composite_ids(
            available_datasets=available_datasets)))

    def all_composite_ids(self, sensor_names=None):
        """Get all composite IDs that are configured.

        :return: generator of configured composite names
        """
        if sensor_names is None:
            sensor_names = self.info['sensor']
        compositors = []
        # Note if we get compositors from the dep tree then it will include
        # modified composites which we don't want
        for sensor_name in sensor_names:
            compositors.extend(
                self.cpl.compositors.get(sensor_name, {}).keys())
        return sorted(set(compositors))

    def all_composite_names(self, sensor_names=None):
        return sorted(set(x.name for x in self.all_composite_ids(sensor_names=sensor_names)))

    def all_modifier_names(self):
        return sorted(self.dep_tree.modifiers.keys())

    def __str__(self):
        """Generate a nice print out for the scene."""
        res = (str(proj) for proj in self.datasets.values())
        return "\n".join(res)

    def __iter__(self):
        """Iterate over the datasets."""
        for x in self.datasets.values():
            yield x

    def iter_by_area(self):
        """Generate datasets grouped by Area.

        :return: generator of (area_obj, list of dataset objects)
        """
        datasets_by_area = {}
        for ds in self:
            a = ds.info.get('area')
            a_str = str(a) if a is not None else None
            datasets_by_area.setdefault(
                a_str, (a, []))
            datasets_by_area[a_str][1].append(ds.id)

        for area_name, (area_obj, ds_list) in datasets_by_area.items():
            yield area_obj, ds_list

    def keys(self, **kwargs):
        return self.datasets.keys(**kwargs)

    def __getitem__(self, key):
        """Get a dataset."""
        return self.datasets[key]

    def __setitem__(self, key, value):
        """Add the item to the scene."""
        if not isinstance(value, Dataset):
            raise ValueError("Only 'Dataset' objects can be assigned")
        self.datasets[key] = value
        ds_id = self.datasets.get_key(key)
        self.wishlist.add(ds_id)
        self.dep_tree.add_leaf(ds_id)

    def __delitem__(self, key):
        """Remove the item from the scene."""
        k = self.datasets.get_key(key)
        self.wishlist.discard(k)
        del self.datasets[k]

    def __contains__(self, name):
        """Check if the dataset is in the scene."""
        return name in self.datasets

    def read_datasets(self, dataset_nodes, **kwargs):
        """Read the given datasets from file."""
        # Sort requested datasets by reader
        reader_datasets = {}

        for node in dataset_nodes:
            ds_id = node.name
            if ds_id in self.datasets and self.datasets[ds_id].is_loaded():
                continue
            reader_name = node.data['reader_name']
            reader_datasets.setdefault(reader_name, set()).add(ds_id)

        # load all datasets for one reader at a time
        loaded_datasets = DatasetDict()
        for reader_name, ds_ids in reader_datasets.items():
            reader_instance = self.readers[reader_name]
            new_datasets = reader_instance.load(ds_ids, **kwargs)
            loaded_datasets.update(new_datasets)
        self.datasets.update(loaded_datasets)
        return loaded_datasets

    def _get_prereq_datasets(self, comp_id, prereq_nodes, keepables, skip=False):
        """Get a composite's prerequisites, generating them if needed.

        Args:
            comp_id (DatasetID): DatasetID for the composite whose
                                 prerequisites are being collected.
            prereq_nodes (sequence of Nodes): Prerequisites to collect
            keepables (set): `set` to update if any prerequisites can't
                             be loaded at this time (see
                             `_generate_composite`).
            skip (bool): If True, consider prerequisites as optional and
                         only log when they are missing. If False,
                         prerequisites are considered required and will
                         raise an exception and log a warning if they can't
                         be collected. Defaults to False.

        Raises:
            KeyError: If required (skip=False) prerequisite can't be collected.

        """
        prereq_datasets = []
        for prereq_node in prereq_nodes:
            prereq_id = prereq_node.name
            if prereq_id not in self.datasets and prereq_id not in keepables \
                    and not prereq_node.is_leaf:
                self._generate_composite(prereq_node, keepables)

            if prereq_id in self.datasets:
                prereq_datasets.append(self.datasets[prereq_id])
            else:
                if not prereq_node.is_leaf and prereq_id in keepables:
                    keepables.add(comp_id)
                    LOG.warning("Delaying generation of %s "
                                "because of dependency's delayed generation: %s",
                                comp_id, prereq_id)
                if not skip:
                    LOG.warning("Missing prerequisite for '{}': '{}'".format(
                        comp_id, prereq_id))
                    raise KeyError("Missing composite prerequisite")
                else:
                    LOG.debug("Missing optional prerequisite for {}: {}".format(
                        comp_id, prereq_id))

        return prereq_datasets

    def _generate_composite(self, comp_node, keepables):
        """Collect all composite prereqs and create the specified composite.

        Args:
            comp_node (Node): Composite Node to generate a Dataset for
            keepables (set): `set` to update if any datasets are needed
                             when generation is continued later. This can
                             happen if generation is delayed to incompatible
                             areas which would require resampling first.

        """
        if comp_node.name in self.datasets:
            # already loaded
            return
        compositor, prereqs, optional_prereqs = comp_node.data

        try:
            prereq_datasets = self._get_prereq_datasets(
                comp_node.name,
                prereqs,
                keepables,
            )
        except KeyError:
            return

        optional_datasets = self._get_prereq_datasets(
            comp_node.name,
            optional_prereqs,
            keepables,
            skip=True
        )

        try:
            composite = compositor(prereq_datasets,
                                   optional_datasets=optional_datasets,
                                   **self.info)
            self.datasets[composite.id] = composite
            if comp_node.name in self.wishlist:
                self.wishlist.remove(comp_node.name)
                self.wishlist.add(composite.id)
            # update the node with the computed DatasetID
            comp_node.name = composite.id
        except IncompatibleAreas:
            LOG.warning("Delaying generation of %s "
                        "because of incompatible areas",
                        str(compositor.id))
            preservable_datasets = set(self.datasets.keys())
            prereq_ids = set(p.name for p in prereqs)
            opt_prereq_ids = set(p.name for p in optional_prereqs)
            keepables |= preservable_datasets & (prereq_ids | opt_prereq_ids)
            # even though it wasn't generated keep a list of what
            # might be needed in other compositors
            keepables.add(comp_node.name)
            return

    def read_composites(self, compositor_nodes):
        """Read (generate) composites.
        """
        keepables = set()
        for item in compositor_nodes:
            self._generate_composite(item, keepables)
        return keepables

    def read(self, nodes=None, **kwargs):
        """Load datasets from the necessary reader.

        Args:
            nodes (iterable): DependencyTree Node objects
            **kwargs: Keyword arguments to pass to the reader's `load` method.

        Returns:
            DatasetDict of loaded datasets

        """
        if nodes is None:
            required_nodes = self.wishlist - set(self.datasets.keys())
            nodes = self.dep_tree.leaves(nodes=required_nodes)
        return self.read_datasets(nodes, **kwargs)

    def compute(self, nodes=None):
        """Compute all the composites contained in `requirements`.
        """
        if nodes is None:
            required_nodes = self.wishlist - set(self.datasets.keys())
            nodes = set(self.dep_tree.trunk(nodes=required_nodes)) - \
                set(self.datasets.keys())
        return self.read_composites(nodes)

    def _remove_failed_datasets(self, keepables):
        keepables = keepables or set()
        # remove reader datasets that couldn't be loaded so they aren't
        # attempted again later
        for n in self.missing_datasets:
            if n not in keepables:
                self.wishlist.discard(n)

    def unload(self, keepables=None):
        """Unload all unneeded datasets.

        Datasets are considered unneeded if they weren't directly requested
        or added to the Scene by the user or they are no longer needed to
        compute composites that have yet to be computed.

        Args:
            keepables (iterable): DatasetIDs to keep whether they are needed
                                  or not.

        """
        to_del = [ds_id for ds_id, projectable in self.datasets.items()
                  if ds_id not in self.wishlist and (not keepables or ds_id
                                                     not in keepables)]
        for ds_id in to_del:
            del self.datasets[ds_id]

    def load(self,
             wishlist,
             calibration=None,
             resolution=None,
             polarization=None,
             compute=True,
             unload=True,
             **kwargs):
        """Read, compute and unload.
        """
        dataset_keys = set(wishlist)
        needed_datasets = (self.wishlist | dataset_keys) - \
            set(self.datasets.keys())
        unknown = self.dep_tree.find_dependencies(needed_datasets,
                                                  calibration=calibration,
                                                  polarization=polarization,
                                                  resolution=resolution)
        self.wishlist |= needed_datasets
        if unknown:
            unknown_str = ", ".join(map(str, unknown))
            raise KeyError("Unknown datasets: {}".format(unknown_str))

        self.read(**kwargs)
        keepables = None
        if compute:
            keepables = self.compute()
        if self.missing_datasets:
            # copy the set of missing datasets because they won't be valid
            # after they are removed in the next line
            missing = self.missing_datasets.copy()
            self._remove_failed_datasets(keepables)
            missing_str = ", ".join(str(x) for x in missing)
            LOG.warning(
                "The following datasets were not created: {}".format(missing_str))
        if unload:
            self.unload(keepables=keepables)

    def resample(self,
                 destination,
                 datasets=None,
                 compute=True,
                 unload=True,
                 **resample_kwargs):
        """Resample the datasets and return a new scene.
        """
        new_scn = Scene()
        new_scn.info = self.info.copy()
        # new_scn.cpl = self.cpl
        new_scn.dep_tree = self.dep_tree.copy()
        for ds_id, projectable in self.datasets.items():
            LOG.debug("Resampling %s", ds_id)
            if datasets and ds_id not in datasets:
                continue
            new_scn[ds_id] = projectable.resample(destination,
                                                  **resample_kwargs)
        # MUST set this after assigning the resampled datasets otherwise
        # composite prereqs that were resampled will be considered "wishlisted"
        if datasets is None:
            new_scn.wishlist = self.wishlist
        else:
            new_scn.wishlist = set([ds.id for ds in new_scn])

        # recompute anything from the wishlist that needs it (combining multiple
        # resolutions, etc.)
        keepables = None
        if compute:
            nodes = [self.dep_tree[i]
                     for i in new_scn.wishlist if not self.dep_tree[i].is_leaf]
            keepables = new_scn.compute(nodes=nodes)
        if new_scn.missing_datasets:
            # copy the set of missing datasets because they won't be valid
            # after they are removed in the next line
            missing = new_scn.missing_datasets.copy()
            new_scn._remove_failed_datasets(keepables)
            missing_str = ", ".join(str(x) for x in missing)
            LOG.warning(
                "The following datasets were not created: {}".format(missing_str))
        if unload:
            new_scn.unload(keepables)

        return new_scn

    def show(self, dataset_id, overlay=None):
        """Show the *dataset* on screen as an image.
        """

        from satpy.writers import get_enhanced_image
        get_enhanced_image(self[dataset_id], overlay=overlay).show()

    def images(self):
        """Generate images for all the datasets from the scene.
        """
        for ds_id, projectable in self.datasets.items():
            if ds_id in self.wishlist:
                yield projectable.to_image()

    def load_writer_config(self, config_files, **kwargs):
        conf = {}
        for conf_fn in config_files:
            with open(conf_fn) as fd:
                conf = recursive_dict_update(conf, yaml.load(fd))
        writer_class = conf['writer']['writer']
        writer = writer_class(ppp_config_dir=self.ppp_config_dir,
                              config_files=config_files,
                              **kwargs)
        return writer

    def save_dataset(self, dataset_id, filename=None, writer=None, overlay=None, **kwargs):
        """Save the *dataset_id* to file using *writer* (geotiff by default).
        """
        if writer is None:
            if filename is None:
                writer = self.get_writer("geotiff", **kwargs)
            else:
                writer = self.get_writer_by_ext(
                    os.path.splitext(filename)[1], **kwargs)
        else:
            writer = self.get_writer(writer, **kwargs)
        writer.save_dataset(self[dataset_id],
                            filename=filename,
                            overlay=overlay, **kwargs)

    def save_datasets(self, writer="geotiff", datasets=None, **kwargs):
        """Save all the datasets present in a scene to disk using *writer*.
        """
        if datasets is not None:
            datasets = [self[ds] for ds in datasets]
        else:
            datasets = self.datasets.values()
        writer = self.get_writer(writer, **kwargs)
        writer.save_datasets(datasets, **kwargs)

    def get_writer(self, writer="geotiff", **kwargs):
        config_fn = writer + ".yaml" if "." not in writer else writer
        config_files = config_search_paths(
            os.path.join("writers", config_fn), self.ppp_config_dir)
        kwargs.setdefault("config_files", config_files)
        return self.load_writer_config(**kwargs)

    def get_writer_by_ext(self, extension, **kwargs):
        mapping = {".tiff": "geotiff", ".tif": "geotiff", ".nc": "cf"}
        return self.get_writer(
            mapping.get(extension.lower(), "simple_image"), **kwargs)<|MERGE_RESOLUTION|>--- conflicted
+++ resolved
@@ -177,29 +177,12 @@
     def create_reader_instances(self,
                                 filenames=None,
                                 reader=None,
-<<<<<<< HEAD
                                 reader_kwargs=None):
         """Find readers and return their instances."""
         return load_readers(filenames=filenames,
                             reader=reader,
                             reader_kwargs=reader_kwargs,
                             ppp_config_dir=self.ppp_config_dir)
-=======
-                                reader_kwargs=None,
-                                metadata=None):
-        """Find readers and return their instanciations."""
-        finder = ReaderFinder(ppp_config_dir=self.ppp_config_dir,
-                              base_dir=base_dir,
-                              start_time=self.info.get('start_time'),
-                              end_time=self.info.get('end_time'),
-                              area=self.info.get('area'), )
-
-        return finder(reader=reader,
-                      sensor=self.info.get("sensor"),
-                      filenames=filenames,
-                      reader_kwargs=reader_kwargs,
-                      metadata=metadata)
->>>>>>> e863287d
 
     @property
     def start_time(self):
