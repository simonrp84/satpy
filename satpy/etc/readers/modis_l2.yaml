--- conflicted
+++ resolved
@@ -80,11 +80,7 @@
       5000:
         file_type: [mod35_hdf, mod06_hdf, mod06ct_hdf, mod07_hdf]
       1000:
-<<<<<<< HEAD
-        file_type: [hdf_eos_geo, mod35_hdf, modis_l2_product]
-=======
-        file_type: [hdf_eos_geo, mod35_hdf, mod06_hdf]
->>>>>>> 324bf13d
+        file_type: [hdf_eos_geo, mod35_hdf, mod06_hdf, modis_l2_product]
       500:
         file_type: hdf_eos_geo
       250:
@@ -99,11 +95,7 @@
         # For EUM reduced (thinned) files
         file_type: [mod35_hdf, mod06_hdf, mod06ct_hdf, mod07_hdf]
       1000:
-<<<<<<< HEAD
-        file_type: [hdf_eos_geo, mod35_hdf, modis_l2_product]
-=======
-        file_type: [hdf_eos_geo, mod35_hdf, mod06_hdf]
->>>>>>> 324bf13d
+        file_type: [hdf_eos_geo, mod35_hdf, mod06_hdf, modis_l2_product]
       500:
         file_type: hdf_eos_geo
       250:
