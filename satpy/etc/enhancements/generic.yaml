3d_filter: &3d_filter !!python/name:satpy.enhancements.three_d_effect ''

enhancements:
  default:
    operations:
    - name: stretch
      method: &stretchfun !!python/name:satpy.enhancements.stretch
      kwargs: {stretch: linear}
  reflectance_default:
    standard_name: toa_bidirectional_reflectance
    operations:
    - name: linear_stretch
      method: !!python/name:satpy.enhancements.stretch
      kwargs: {stretch: 'crude', min_stretch: 0.0, max_stretch: 100.}
    - name: gamma
      method: !!python/name:satpy.enhancements.gamma
      kwargs: {gamma: 1.5}
  true_color_default:
    standard_name: true_color
    operations:
    - name: cira_stretch
      method: !!python/name:satpy.enhancements.cira_stretch
  true_color_crefl:
    name: true_color_crefl
    standard_name: true_color
    operations:
    - name: crefl_scaling
      method: !!python/name:satpy.enhancements.crefl_scaling
      kwargs:
#      Polar2Grid's scaling: "Preferred".
       idx: [0., 25., 55., 100., 255.]
       sc: [0., 90., 140., 175., 255.]
#       Ralph's new scaling: Looks darker.
#       idx: [0., 30., 60., 120., 190., 255.]
#       sc: [0., 100., 128., 188., 223., 255.]
#       Ralph's old scaling: Looks lighter.
#       idx: [0., 30., 60., 120., 190., 255.]
#       sc: [0, 110, 160, 210, 240, 255]
  overview_default:
    standard_name: overview
    operations:
    - name: inverse
      method: &inversefun !!python/name:satpy.enhancements.invert ''
      args:
      - [false, false, true]
    - name: stretch
      method: *stretchfun
      kwargs: {stretch: linear}
    - name: gamma
      method: &gammafun !!python/name:satpy.enhancements.gamma ''
      kwargs: {gamma: 1.6}
  ocean_color_default:
    standard_name: ocean_color
    operations:
    - name: cira_stretch
      method: !!python/name:satpy.enhancements.cira_stretch
    - name: gamma
      method: *gammafun
      kwargs: {gamma: 2.6}
  night_overview_default:
    standard_name: night_overview
    operations:
    - name: inverse
      method: *inversefun
      args:
      - [false, false, true]
    - name: stretch
      method: *stretchfun
      kwargs: {stretch: linear}
    - name: gamma
      method: *gammafun
      kwargs: {gamma: 1.6}
  natural_color_default:
    standard_name: natural_color
    operations:
    - name: stretch
      method: *stretchfun
      kwargs: {stretch: crude, min_stretch: 0, max_stretch: 120}
    - name: gamma
      method: *gammafun
      kwargs: {gamma: 1.8}

  fire_temperature:
    standard_name: fire_temperature
    name: fire_temperature
    operations:
    - name: stretch
      method: *stretchfun
      kwargs:
        stretch: crude
        min_stretch: [0, 0, 0]
        max_stretch: [3.5, 35., 85.]
    - name: gamma
      method: *gammafun
      kwargs: {gamma: [1.0, 1.0, 1.0]}
  fire_temperature_awips:
    standard_name: fire_temperature
    name: fire_temperature_awips
    operations:
    - name: stretch
      method: *stretchfun
      kwargs:
        stretch: crude
        min_stretch: [273.0, 0, 0]
        max_stretch: [333.0, 100., 75.]
    - name: gamma
      method: *gammafun
      kwargs: {gamma: [0.4, 1.0, 1.0]}
  fire_temperature_eumetsat:
    standard_name: fire_temperature
    name: fire_temperature_eumetsat
    operations:
    - name: stretch
      method: *stretchfun
      kwargs:
        stretch: crude
        min_stretch: [273.0, 0, 0]
        max_stretch: [350.0, 60., 60.]
    - name: gamma
      method: *gammafun
      kwargs: {gamma: [1.0, 1.0, 1.0]}
  fire_temperature_39refl:
    standard_name: fire_temperature
    name: fire_temperature_39refl
    operations:
    - name: stretch
      method: *stretchfun
      kwargs:
        stretch: crude
        min_stretch: [0, 0, 0]
        max_stretch: [50., 100., 75.]
    - name: gamma
      method: *gammafun
      kwargs: {gamma: [1.0, 1.0, 1.0]}

  airmass_default:
    standard_name: airmass
    operations:
    - name: stretch
      method: *stretchfun
      kwargs:
        stretch: crude
        min_stretch: [-25, -40, 243]
        max_stretch: [0, 5, 208]

  green_snow_default:
    standard_name: green_snow
    operations:
    - name: inverse
      method: *inversefun
      args:
      - [false, false, true]
    - name: stretch
      method: *stretchfun
      kwargs: {stretch: crude}
    - name: gamma
      method: *gammafun
      kwargs: {gamma: 1.6}
  convection_default:
    standard_name: convection
    operations:
    - name: stretch
      method: *stretchfun
      kwargs:
        stretch: crude
        min_stretch: [-30, 0, -70]
        max_stretch: [0, 55, 20]
  dust_default:
    standard_name: dust
    operations:
    - name: stretch
      method: *stretchfun
      kwargs:
        stretch: crude
        min_stretch: [-4, 0, 261]
        max_stretch: [2, 15, 289]
    - name: gamma
      method: *gammafun
      kwargs:
        gamma: [1, 2.5, 1]
  ash_default:
    standard_name: ash
    operations:
    - name: stretch
      method: *stretchfun
      kwargs:
        stretch: crude
        min_stretch: [-4, -4, 243]
        max_stretch: [2, 5, 303]
  fog_default:
    standard_name: fog
    operations:
    - name: stretch
      method: *stretchfun
      kwargs:
        stretch: crude
        min_stretch: [-4, 0, 243]
        max_stretch: [2, 6, 283]
  night_fog_default:
    standard_name: night_fog
    operations:
    - name: stretch
      method: *stretchfun
      kwargs:
        stretch: crude
        min_stretch: [-4, 0, 243]
        max_stretch: [2, 6, 293]
    - name: gamma
      method: *gammafun
      kwargs:
        gamma: [1, 2, 1]

  snow_default:
    standard_name: snow
    operations:
    - name: stretch
      method: *stretchfun
      kwargs:
        stretch: crude
        min_stretch: [0, 0, 0]
        max_stretch: [100, 70, 30]
    - name: gamma
      method: *gammafun
      kwargs:
        gamma: [1.7, 1.7, 1.7]

  day_microphysics_default:
    standard_name: day_microphysics
    operations:
    - name: stretch
      method: *stretchfun
      kwargs:
        stretch: crude
        min_stretch: [0, 0, 203]
        max_stretch: [100, 60, 323]
    - name: gamma
      method: *gammafun
      kwargs:
        gamma: [1, 2.5, 1]

  day_microphysics_winter:
    standard_name: day_microphysics_winter
    operations:
    - name: stretch
      method: *stretchfun
      kwargs:
        stretch: crude
        min_stretch: [0, 0, 203]
        max_stretch: [100, 25, 323]
    - name: gamma
      method: *gammafun
      kwargs:
        gamma: [1, 1.5, 1]

  cloudtop_default:
    standard_name: cloudtop
    operations:
    - name: inverse
      method: *inversefun
      args: [true]
    - name: stretch
      method: *stretchfun
      kwargs:
        stretch: linear
        cutoffs: [0.005, 0.005]

  sar-ice:
    standard_name: sar-ice
    operations:
    - name: stretch
      method: *stretchfun
      kwargs:
        stretch: crude
        min_stretch: [0, 0, 0]
        max_stretch: [0.10, 1.37, 0.32 ]

    - name: gamma
      method: *gammafun
      kwargs:
        gamma: [2, 3, 2]

  sar-ice-legacy:
    standard_name: sar-ice-legacy
    operations:
    - name: stretch
      method: *stretchfun
      kwargs:
        stretch: linear
        cutoffs: [0.2, 0.02]
    - name: gamma
      method: *gammafun
      kwargs:
        gamma: [1, 1.2, 1]

  sar-land:
    standard_name: sar-land
    operations:
    - name: stretch
      method: *stretchfun
      kwargs:
        stretch: crude
        min_stretch: [0.01, 1. , 0.15 ]
        max_stretch: [0.765, 50., 1.4]
    - name: gamma
      method: *gammafun
      kwargs:
        gamma: [1.5, 2.25, 1.5]

  sar-rgb:
    standard_name: sar-rgb
    operations:
    - name: stretch
      method: *stretchfun
      kwargs:
        stretch: linear
    - name: inverse
      method: *inversefun
      args:
      - [true, true, true]

  sar-quick:
    standard_name: sar-quick
    operations:
    - name: stretch
      method: *stretchfun
      kwargs:
        stretch: linear
        cutoffs: [0.2, 0.02]

  natural_with_ir_night:
    standard_name: natural_with_night_fog
    operations:
    - name: stretch
      method: *stretchfun
      kwargs:
        stretch: crude
        min_stretch: [0, 0, 0]
        max_stretch: [1, 1, 1]

  cloudtype:
    standard_name: cloudtype
    operations:
    - name: stretch
      method: *stretchfun
      kwargs:
        stretch: crude
        min_stretch: [0, 0, 0]
        max_stretch: [1, 1, 1]
  cloudmask:
    standard_name: cloudmask
    operations:
    - name: stretch
      method: *stretchfun
      kwargs:
        stretch: crude
        min_stretch: [0, 0, 0]
        max_stretch: [1, 1, 1]
  cloudmask_probability:
    standard_name: cloudmask_probability
    operations:
    - name: stretch
      method: *stretchfun
      kwargs:
        stretch: crude
        min_stretch: [0, 0, 0]
        max_stretch: [1, 1, 1]

  cloud_top_height:
    standard_name: cloud_top_height
    operations:
    - name: stretch
      method: *stretchfun
      kwargs:
        stretch: crude
        min_stretch: [0, 0, 0]
        max_stretch: [1, 1, 1]
  cloud_top_pressure:
    standard_name: cloud_top_pressure
    operations:
    - name: stretch
      method: *stretchfun
      kwargs:
        stretch: crude
        min_stretch: [0, 0, 0]
        max_stretch: [1, 1, 1]
  cloud_top_temperature:
    standard_name: cloud_top_temperature
    operations:
    - name: stretch
      method: *stretchfun
      kwargs:
        stretch: crude
        min_stretch: [0, 0, 0]
        max_stretch: [1, 1, 1]
  cloud_top_phase:
    standard_name: cloud_top_phase
    operations:
    - name: stretch
      method: *stretchfun
      kwargs:
        stretch: crude
        min_stretch: [0, 0, 0]
        max_stretch: [1, 1, 1]
  cloud_drop_effective_radius:
    standard_name: cloud_drop_effective_radius
    operations:
    - name: stretch
      method: *stretchfun
      kwargs:
        stretch: crude
        min_stretch: [0, 0, 0]
        max_stretch: [1, 1, 1]
  cloud_optical_thickness:
    standard_name: cloud_optical_thickness
    operations:
    - name: stretch
      method: *stretchfun
      kwargs:
        stretch: crude
        min_stretch: [0, 0, 0]
        max_stretch: [1, 1, 1]
  cloud_liquid_water_path:
    standard_name: cloud_liquid_water_path
    operations:
    - name: stretch
      method: *stretchfun
      kwargs:
        stretch: crude
        min_stretch: [0, 0, 0]
        max_stretch: [1, 1, 1]
  cloud_ice_water_path:
    standard_name: cloud_ice_water_path
    operations:
    - name: stretch
      method: *stretchfun
      kwargs:
        stretch: crude
        min_stretch: [0, 0, 0]
        max_stretch: [1, 1, 1]
  precipitation_probability:
    standard_name: precipitation_probability
    operations:
    - name: stretch
      method: *stretchfun
      kwargs:
        stretch: crude
        min_stretch: [0, 0, 0]
        max_stretch: [1, 1, 1]
  convective_rain_rate:
    standard_name: convective_rain_rate
    operations:
    - name: stretch
      method: *stretchfun
      kwargs:
        stretch: crude
        min_stretch: [0, 0, 0]
        max_stretch: [1, 1, 1]
  convective_precipitation_hourly_accumulation:
    standard_name: convective_precipitation_hourly_accumulation
    operations:
    - name: stretch
      method: *stretchfun
      kwargs:
        stretch: crude
        min_stretch: [0, 0, 0]
        max_stretch: [1, 1, 1]
  total_precipitable_water:
    standard_name: total_precipitable_water
    operations:
    - name: stretch
      method: *stretchfun
      kwargs:
        stretch: crude
        min_stretch: [0, 0, 0]
        max_stretch: [1, 1, 1]
  showalter_index:
    standard_name: showalter_index
    operations:
    - name: stretch
      method: *stretchfun
      kwargs:
        stretch: crude
        min_stretch: [0, 0, 0]
        max_stretch: [1, 1, 1]
  lifted_index:
    standard_name: lifted_index
    operations:
    - name: stretch
      method: *stretchfun
      kwargs:
        stretch: crude
        min_stretch: [0, 0, 0]
        max_stretch: [1, 1, 1]
  convection_initiation_prob30:
    standard_name: convection_initiation_prob30
    operations:
    - name: stretch
      method: *stretchfun
      kwargs:
        stretch: crude
        min_stretch: [0, 0, 0]
        max_stretch: [1, 1, 1]
  convection_initiation_prob60:
    standard_name: convection_initiation_prob60
    operations:
    - name: stretch
      method: *stretchfun
      kwargs:
        stretch: crude
        min_stretch: [0, 0, 0]
        max_stretch: [1, 1, 1]
  convection_initiation_prob90:
    standard_name: convection_initiation_prob90
    operations:
    - name: stretch
      method: *stretchfun
      kwargs:
        stretch: crude
        min_stretch: [0, 0, 0]
        max_stretch: [1, 1, 1]
  rdt_cell_type:
    standard_name: rdt_cell_type
    operations:
    - name: stretch
      method: *stretchfun
      kwargs:
        stretch: crude
        min_stretch: [0, 0, 0]
        max_stretch: [1, 1, 1]
  asii_prob:
    standard_name: asii_prob
    operations:
    - name: stretch
      method: *stretchfun
      kwargs:
        stretch: crude
        min_stretch: [0, 0, 0]
        max_stretch: [1, 1, 1]

  day_microphysics_ahi:
    standard_name: day_microphysics_ahi
    operations:
    - name: stretch
      method: *stretchfun
      kwargs:
        stretch: crude
        min_stretch: [0, 0, 203]
        max_stretch: [100, 70, 323]
  cloud_phase_distinction_default:
    standard_name: cloud_phase_distinction
    operations:
    - name: stretch
      method: *stretchfun
      kwargs:
        stretch: crude
        min_stretch: [280.67, 0, 1]
        max_stretch: [219.62, 78, 59]
  water_vapors1_default:
    standard_name: water_vapors1
    operations:
    - name: stretch
      method: *stretchfun
      kwargs:
        stretch: crude
        min_stretch: [278.96, 242.67, 261.03]
        max_stretch: [202.29, 214.66, 245.12]
    - name: gamma
      method: *gammafun
      kwargs:
        gamma: [10, 5.5, 5.5]
  water_vapors2_default:
    standard_name: water_vapors2
    operations:
    - name: stretch
      method: *stretchfun
      kwargs:
        stretch: crude
        min_stretch: [30, 278.15, 243.9]
        max_stretch: [-3, 213.15, 208.5]
    - name: gamma
      method: *gammafun
      kwargs:
        gamma: [3.5, 2.5, 2.5]
  ncc_default:
    standard_name: ncc_radiance
    operations:
    - name: stretch
      method: *stretchfun
      kwargs:
        stretch: crude
        min_stretch: [0]
        max_stretch: [0.075]
  realistic_colors:
    standard_name: realistic_colors
    operations:
      - name: stretch
        method: *stretchfun
        kwargs:
          stretch: crude
          min_stretch: [0, 0, 0]
          max_stretch: [110, 110, 110]
      - name: gamma
        method: *gammafun
        kwargs:
          gamma: [1.4, 1.4, 1.2]
  snow_age_default:
    standard_name: snow_age
    operations:
    - name: snow_age
      method: !!python/name:satpy.enhancements.lookup
      kwargs:
       luts: [[0, 0, 0], [1, 2, 2], [3, 8, 5], [4, 12, 8], [6, 15, 10], [8, 18, 13], [9, 21, 16],
                         [11, 24, 19], [13, 26, 21], [14, 28, 24], [
                             16, 30, 27], [18, 32, 30], [19, 34, 32],
                         [21, 36, 35], [22, 38, 38], [24, 40, 40], [
                             26, 42, 43], [27, 43, 46], [29, 45, 49],
                         [31, 47, 51], [32, 49, 54], [34, 50, 57], [
                             36, 52, 60], [37, 54, 62], [39, 55, 65],
                         [40, 57, 68], [42, 59, 70], [44, 60, 73], [
                             45, 62, 76], [47, 64, 79], [49, 66, 81],
                         [50, 67, 84], [52, 69, 87], [53, 71, 90], [
                             55, 73, 92], [56, 75, 95], [58, 77, 98],
                         [59, 79, 100], [61, 81, 103], [62, 83, 106], [
                             64, 85, 109], [65, 86, 111], [67, 88, 114],
                         [68, 90, 117], [70, 92, 119], [71, 94, 121], [
                             73, 96, 124], [74, 98, 126], [76, 100, 129],
                         [77, 102, 131], [79, 104, 134], [80, 106, 136], [
                             82, 107, 139], [83, 109, 141], [85, 111, 144],
                         [86, 113, 146], [88, 115, 149], [89, 117, 151], [
                             91, 118, 154], [92, 120, 156], [94, 122, 159],
                         [95, 124, 161], [97, 126, 162], [98, 128, 164], [
                             100, 129, 166], [101, 131, 168],
                         [103, 133, 170], [104, 135, 172], [106, 137, 173], [
                             107, 138, 175], [109, 140, 177],
                         [110, 142, 179], [112, 144, 181], [113, 145, 183], [
                             114, 147, 184], [116, 149, 186],
                         [117, 151, 188], [118, 152, 190], [120, 154, 192], [
                             121, 156, 193], [123, 158, 194],
                         [124, 159, 196], [125, 161, 197], [127, 163, 199], [
                             128, 165, 200], [130, 166, 202],
                         [131, 168, 203], [132, 170, 205], [134, 172, 206], [
                             135, 173, 206], [136, 175, 207],
                         [138, 177, 208], [139, 178, 209], [141, 180, 210], [
                             142, 182, 211], [143, 184, 212],
                         [145, 185, 213], [146, 187, 214], [148, 189, 215], [
                             149, 191, 216], [150, 192, 217],
                         [152, 194, 218], [153, 196, 219], [154, 198, 220], [
                             156, 200, 220], [157, 201, 221],
                         [159, 203, 221], [160, 205, 222], [161, 207, 223], [
                             162, 209, 223], [163, 210, 224],
                         [164, 212, 225], [166, 213, 225], [167, 214, 226], [
                             168, 216, 227], [169, 217, 227],
                         [171, 218, 228], [173, 220, 228], [174, 221, 228], [
                             175, 222, 229], [176, 224, 229],
                         [177, 225, 229], [178, 226, 230], [179, 227, 230], [
                             181, 228, 230], [182, 229, 231],
                         [183, 230, 231], [184, 231, 232], [185, 232, 232], [
                             186, 233, 232], [187, 234, 233],
                         [188, 235, 233], [190, 236, 233], [191, 237, 234], [
                             192, 237, 234], [193, 238, 234],
                         [194, 239, 235], [195, 240, 235], [196, 240, 236], [
                             196, 241, 236], [197, 242, 236],
                         [198, 243, 237], [199, 243, 237], [200, 244, 237], [
                             201, 245, 238], [202, 245, 238],
                         [203, 245, 238], [204, 246, 239], [205, 246, 239], [
                             206, 246, 239], [207, 247, 239],
                         [208, 247, 239], [209, 247, 239], [209, 248, 240], [
                             210, 248, 240], [210, 248, 240],
                         [211, 248, 240], [212, 248, 240], [212, 248, 241], [
                             213, 248, 241], [214, 248, 241],
                         [215, 248, 241], [216, 248, 241], [217, 248, 242], [
                             217, 248, 242], [218, 248, 242],
                         [219, 248, 242], [219, 248, 242], [220, 248, 243], [
                             221, 248, 243], [221, 249, 243],
                         [222, 249, 243], [223, 249, 243], [223, 249, 244], [
                             223, 249, 244], [224, 249, 244],
                         [224, 249, 244], [225, 249, 245], [225, 249, 245], [
                             226, 249, 245], [226, 249, 245],
                         [227, 249, 245], [227, 249, 246], [228, 249, 246], [
                             228, 250, 246], [229, 250, 246],
                         [229, 250, 246], [230, 250, 247], [230, 250, 247], [
                             231, 250, 247], [231, 250, 247],
                         [232, 250, 247], [233, 250, 248], [233, 250, 248], [
                             233, 250, 248], [234, 250, 248],
                         [234, 250, 248], [234, 250, 249], [235, 251, 249], [
                             235, 251, 249], [235, 251, 249],
                         [236, 251, 249], [236, 251, 250], [237, 251, 250], [
                             237, 251, 250], [237, 251, 250],
                         [238, 251, 250], [238, 251, 250], [238, 251, 250], [
                             239, 251, 250], [239, 251, 250],
                         [240, 251, 250], [240, 251, 250], [240, 252, 250], [
                             241, 252, 250], [241, 252, 251],
                         [241, 252, 251], [242, 252, 251], [242, 252, 251], [
                             242, 252, 251], [243, 252, 251],
                         [243, 252, 251], [244, 252, 251], [244, 252, 251], [
                             244, 252, 251], [245, 252, 252],
                         [245, 252, 252], [245, 253, 252], [246, 253, 252], [
                             246, 253, 252], [247, 253, 252],
                         [248, 253, 252], [248, 253, 252], [248, 253, 252], [
                             249, 253, 252], [249, 253, 253],
                         [249, 253, 253], [250, 253, 253], [250, 253, 253], [
                             250, 253, 253], [250, 253, 253],
                         [251, 254, 253], [251, 254, 253], [251, 254, 253], [
                             252, 254, 253], [252, 254, 254],
                         [252, 254, 254], [253, 254, 254], [253, 254, 254], [
                             253, 254, 254], [253, 254, 254],
                         [254, 254, 254], [254, 254, 254], [254, 254, 254], [254, 254, 254], [255, 255, 255]]
  night_microphysics_default:
    standard_name: night_microphysics
    operations:
    - name: stretch
      method: *stretchfun
      kwargs:
        stretch: crude
        min_stretch: [-4, 0, 243]
        max_stretch: [2, 10, 293]
  ir_overview_default:
    standard_name: ir_overview
    operations:
    - name: inverse
      method: *inversefun
      args: [true]
    - name: stretch
      method: *stretchfun
      kwargs:
        stretch: histogram

  ir108_3d:
    standard_name: ir108_3d
    operations:
    - name: inverse
      method: *inversefun
      args: [true]
    - name: 3d_filter
      method: *3d_filter
    - name: stretch
      method: *stretchfun
      kwargs: {stretch: linear}

  ir_cloud_day:
    standard_name: ir_cloud_day
    operations:
      - name: inverse
        method: *inversefun
        args:
          - [True, false]
      - name: stretch
        method: *stretchfun
        kwargs:
          stretch: linear
      - name: 3d
        method: *3d_filter
        kwargs:
          weight: 1.0

  colorized_ir_clouds:
    standard_name: colorized_ir_clouds
    operations:
      - name: colorize
        method: &colorizefun !!python/name:satpy.enhancements.colorize ''
        kwargs:
          palettes:
            - {colors: spectral, min_value: 193.15, max_value: 253.149999}
            - {colors: greys, min_value: 253.15, max_value: 303.15}

  vis_sharpened_ir:
    standard_name: vis_sharpened_ir
    operations:
      - name: stretch
        method: *stretchfun
        kwargs:
          stretch: crude
          min_stretch: [0, 0, 0]
          max_stretch: [1, 1, 1]

  ir_sandwich:
    standard_name: ir_sandwich
    operations:
      - name: stretch
        method: *stretchfun
        kwargs:
          stretch: crude
          min_stretch: [0, 0, 0]
          max_stretch: [1, 1, 1]

<<<<<<< HEAD
  natural_enh:
   standard_name: natural_enh
   operations:
     - name: stretch
       method: *stretchfun
       kwargs:
         stretch: crude
         min_stretch: [0, 0, 0]
         max_stretch: [589, 95, 95]
=======
  hrv_clouds:
    operations:
      - name: stretch
        method: !!python/name:satpy.enhancements.stretch
        kwargs:
          stretch: crude
          min_stretch: [0, 0, 323]
          max_stretch: [100, 100, 203]
    standard_name: hrv_clouds

  hrv_fog:
    operations:
      - name: stretch
        method: !!python/name:satpy.enhancements.stretch
        kwargs:
          stretch: crude
          min_stretch: [0, 0, 0]
          max_stretch: [70, 100, 100]
    standard_name: hrv_fog

  true_color_with_night_ir:
    standard_name: true_color_with_night_ir
    operations:
    - name: stretch
      method: *stretchfun
      kwargs:
        stretch: crude
        min_stretch: [0, 0, 0]
        max_stretch: [1, 1, 1]

  night_background:
    standard_name: night_background
    operations:
    - name: stretch
      method: *stretchfun
      kwargs:
        stretch: crude
        min_stretch: [0, 0, 0]
        max_stretch: [255, 255, 255]

  night_ir_alpha:
    standard_name: night_ir_alpha
    operations:
    - name: stretch
      method: *stretchfun
      kwargs: {stretch: linear, cutoffs: [0.02, 0.02]}
    - name: inverse
      method: *inversefun
      args:
      - [true, true, true, true]

  night_ir_with_background:
    standard_name: night_ir_with_background
    operations:
    - name: stretch
      method: *stretchfun
      kwargs:
        stretch: crude
        min_stretch: [0, 0, 0]
        max_stretch: [1, 1, 1]
>>>>>>> 6c114027
<|MERGE_RESOLUTION|>--- conflicted
+++ resolved
@@ -783,7 +783,6 @@
           min_stretch: [0, 0, 0]
           max_stretch: [1, 1, 1]
 
-<<<<<<< HEAD
   natural_enh:
    standard_name: natural_enh
    operations:
@@ -793,7 +792,7 @@
          stretch: crude
          min_stretch: [0, 0, 0]
          max_stretch: [589, 95, 95]
-=======
+
   hrv_clouds:
     operations:
       - name: stretch
@@ -853,5 +852,4 @@
       kwargs:
         stretch: crude
         min_stretch: [0, 0, 0]
-        max_stretch: [1, 1, 1]
->>>>>>> 6c114027
+        max_stretch: [1, 1, 1]