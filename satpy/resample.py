--- conflicted
+++ resolved
@@ -342,104 +342,7 @@
     return new_data
 
 
-<<<<<<< HEAD
-class BaseResampler(object):
-    """Base abstract resampler class."""
-
-    def __init__(self, source_geo_def, target_geo_def):
-        """Initialize resampler with geolocation information.
-
-        Args:
-            source_geo_def (SwathDefinition, AreaDefinition):
-                Geolocation definition for the data to be resampled
-            target_geo_def (CoordinateDefinition, AreaDefinition):
-                Geolocation definition for the area to resample data to.
-
-        """
-        self.source_geo_def = source_geo_def
-        self.target_geo_def = target_geo_def
-
-    def get_hash(self, source_geo_def=None, target_geo_def=None, **kwargs):
-        """Get hash for the current resample with the given *kwargs*."""
-        if source_geo_def is None:
-            source_geo_def = self.source_geo_def
-        if target_geo_def is None:
-            target_geo_def = self.target_geo_def
-        the_hash = source_geo_def.update_hash()
-        target_geo_def.update_hash(the_hash)
-        hash_dict(kwargs, the_hash)
-        return the_hash.hexdigest()
-
-    def precompute(self, **kwargs):
-        """Do the precomputation.
-
-        This is an optional step if the subclass wants to implement more
-        complex features like caching or can share some calculations
-        between multiple datasets to be processed.
-
-        """
-        return None
-
-    def compute(self, data, **kwargs):
-        """Do the actual resampling.
-
-        This must be implemented by subclasses.
-
-        """
-        raise NotImplementedError
-
-    def resample(self, data, cache_dir=None, mask_area=None, **kwargs):
-        """Resample `data` by calling `precompute` and `compute` methods.
-
-        Only certain resampling classes may use `cache_dir` and the `mask`
-        provided when `mask_area` is True. The return value of calling the
-        `precompute` method is passed as the `cache_id` keyword argument
-        of the `compute` method, but may not be used directly for caching. It
-        is up to the individual resampler subclasses to determine how this
-        is used.
-
-        Args:
-            data (xarray.DataArray): Data to be resampled
-            cache_dir (str): directory to cache precomputed results
-                             (default False, optional)
-            mask_area (bool): Mask geolocation data where data values are
-                              invalid. This should be used when data values
-                              may affect what neighbors are considered valid.
-
-        Returns (xarray.DataArray): Data resampled to the target area
-
-        """
-        # default is to mask areas for SwathDefinitions
-        if mask_area is None and isinstance(
-                self.source_geo_def, SwathDefinition):
-            mask_area = True
-
-        if mask_area:
-            if isinstance(self.source_geo_def, SwathDefinition):
-                geo_dims = self.source_geo_def.lons.dims
-            else:
-                geo_dims = ("y", "x")
-            flat_dims = [dim for dim in data.dims if dim not in geo_dims]
-            if np.issubdtype(data.dtype, np.integer):
-                kwargs["mask"] = data == data.attrs.get("_FillValue", np.iinfo(data.dtype.type).max)
-            else:
-                kwargs["mask"] = data.isnull()
-            kwargs["mask"] = kwargs["mask"].all(dim=flat_dims)
-
-        cache_id = self.precompute(cache_dir=cache_dir, **kwargs)
-        return self.compute(data, cache_id=cache_id, **kwargs)
-
-    def _create_cache_filename(self, cache_dir, prefix="",
-                               fmt=".zarr", **kwargs):
-        """Create filename for the cached resampling parameters."""
-        hash_str = self.get_hash(**kwargs)
-        return os.path.join(cache_dir, prefix + hash_str + fmt)
-
-
-class KDTreeResampler(BaseResampler):
-=======
 class KDTreeResampler(PRBaseResampler):
->>>>>>> bc32c943
     """Resample using a KDTree-based nearest neighbor algorithm.
 
     This resampler implements on-disk caching when the `cache_dir` argument
@@ -533,38 +436,6 @@
         setattr(self.resampler, idx_name, val)
         return val
 
-<<<<<<< HEAD
-    def _check_numpy_cache(self, cache_dir, mask=None,
-                           **kwargs):
-        """Check if there's Numpy cache file and convert it to zarr."""
-        if cache_dir is None:
-            return
-        fname_np = self._create_cache_filename(cache_dir,
-                                               prefix="resample_lut-",
-                                               mask=mask, fmt=".npz",
-                                               **kwargs)
-        fname_zarr = self._create_cache_filename(cache_dir, prefix="nn_lut-",
-                                                 mask=mask, fmt=".zarr",
-                                                 **kwargs)
-        LOG.debug("Check if %s exists", fname_np)
-        if os.path.exists(fname_np) and not os.path.exists(fname_zarr):
-            import warnings
-            warnings.warn(
-                "Using Numpy files as resampling cache is deprecated.",
-                stacklevel=3
-            )
-            LOG.warning("Converting resampling LUT from .npz to .zarr")
-            zarr_out = xr.Dataset()
-            with np.load(fname_np, "r") as fid:
-                for idx_name, coord in NN_COORDINATES.items():
-                    zarr_out[idx_name] = (coord, fid[idx_name])
-
-            # Write indices to Zarr file
-            zarr_out.to_zarr(fname_zarr)
-            LOG.debug("Resampling LUT saved to %s", fname_zarr)
-
-=======
->>>>>>> bc32c943
     def load_neighbour_info(self, cache_dir, mask=None, **kwargs):
         """Read index arrays from either the in-memory or disk cache."""
         mask_name = getattr(mask, "name", None)
@@ -628,213 +499,7 @@
         return update_resampled_coords(data, res, self.target_geo_def)
 
 
-<<<<<<< HEAD
-class _LegacySatpyEWAResampler(BaseResampler):
-    """Resample using an elliptical weighted averaging algorithm.
-
-    This algorithm does **not** use caching or any externally provided data
-    mask (unlike the 'nearest' resampler).
-
-    This algorithm works under the assumption that the data is observed
-    one scan line at a time. However, good results can still be achieved
-    for non-scan based data provided `rows_per_scan` is set to the
-    number of rows in the entire swath or by setting it to `None`.
-
-    Args:
-        rows_per_scan (int, None):
-            Number of data rows for every observed scanline. If None then the
-            entire swath is treated as one large scanline.
-        weight_count (int):
-            number of elements to create in the gaussian weight table.
-            Default is 10000. Must be at least 2
-        weight_min (float):
-            the minimum value to store in the last position of the
-            weight table. Default is 0.01, which, with a
-            `weight_distance_max` of 1.0 produces a weight of 0.01
-            at a grid cell distance of 1.0. Must be greater than 0.
-        weight_distance_max (float):
-            distance in grid cell units at which to
-            apply a weight of `weight_min`. Default is
-            1.0. Must be greater than 0.
-        weight_delta_max (float):
-            maximum distance in grid cells in each grid
-            dimension over which to distribute a single swath cell.
-            Default is 10.0.
-        weight_sum_min (float):
-            minimum weight sum value. Cells whose weight sums
-            are less than `weight_sum_min` are set to the grid fill value.
-            Default is EPSILON.
-        maximum_weight_mode (bool):
-            If False (default), a weighted average of
-            all swath cells that map to a particular grid cell is used.
-            If True, the swath cell having the maximum weight of all
-            swath cells that map to a particular grid cell is used. This
-            option should be used for coded/category data, i.e. snow cover.
-
-    """
-
-    def __init__(self, source_geo_def, target_geo_def):
-        """Init _LegacySatpyEWAResampler."""
-        warnings.warn(
-            "A new version of pyresample is available. Please "
-            "upgrade to get access to a newer 'ewa' and "
-            "'ewa_legacy' resampler.",
-            stacklevel=2
-        )
-        super(_LegacySatpyEWAResampler, self).__init__(source_geo_def, target_geo_def)
-        self.cache = {}
-
-    def resample(self, *args, **kwargs):
-        """Run precompute and compute methods.
-
-        .. note::
-
-            This sets the default of 'mask_area' to False since it is
-            not needed in EWA resampling currently.
-
-        """
-        kwargs.setdefault("mask_area", False)
-        return super(_LegacySatpyEWAResampler, self).resample(*args, **kwargs)
-
-    def _call_ll2cr(self, lons, lats, target_geo_def, swath_usage=0):
-        """Wrap ll2cr() for handling dask delayed calls better."""
-        new_src = SwathDefinition(lons, lats)
-
-        swath_points_in_grid, cols, rows = ll2cr(new_src, target_geo_def)
-        # FIXME: How do we check swath usage/coverage if we only do this
-        #        per-block
-        # # Determine if enough of the input swath was used
-        # grid_name = getattr(self.target_geo_def, "name", "N/A")
-        # fraction_in = swath_points_in_grid / float(lons.size)
-        # swath_used = fraction_in > swath_usage
-        # if not swath_used:
-        #     LOG.info("Data does not fit in grid %s because it only %f%% of "
-        #              "the swath is used" %
-        #              (grid_name, fraction_in * 100))
-        #     raise RuntimeError("Data does not fit in grid %s" % (grid_name,))
-        # else:
-        #     LOG.debug("Data fits in grid %s and uses %f%% of the swath",
-        #               grid_name, fraction_in * 100)
-
-        return np.stack([cols, rows], axis=0)
-
-    def precompute(self, cache_dir=None, swath_usage=0, **kwargs):
-        """Generate row and column arrays and store it for later use."""
-        if self.cache:
-            # this resampler should be used for one SwathDefinition
-            # no need to recompute ll2cr output again
-            return None
-
-        if kwargs.get("mask") is not None:
-            LOG.warning("'mask' parameter has no affect during EWA "
-                        "resampling")
-
-        del kwargs
-        source_geo_def = self.source_geo_def
-        target_geo_def = self.target_geo_def
-
-        if cache_dir:
-            LOG.warning("'cache_dir' is not used by EWA resampling")
-
-        # Satpy/PyResample don't support dynamic grids out of the box yet
-        lons, lats = source_geo_def.get_lonlats()
-        if isinstance(lons, xr.DataArray):
-            # get dask arrays
-            lons = lons.data
-            lats = lats.data
-        # we are remapping to a static unchanging grid/area with all of
-        # its parameters specified
-        chunks = (2,) + lons.chunks
-        res = da.map_blocks(self._call_ll2cr, lons, lats,
-                            target_geo_def, swath_usage,
-                            dtype=lons.dtype, chunks=chunks, new_axis=[0])
-        cols = res[0]
-        rows = res[1]
-
-        # save the dask arrays in the class instance cache
-        # the on-disk cache will store the numpy arrays
-        self.cache = {
-            "rows": rows,
-            "cols": cols,
-        }
-
-        return None
-
-    def _call_fornav(self, cols, rows, target_geo_def, data,
-                     grid_coverage=0, **kwargs):
-        """Wrap fornav() to run as a dask delayed."""
-        num_valid_points, res = fornav(cols, rows, target_geo_def,
-                                       data, **kwargs)
-
-        if isinstance(data, tuple):
-            # convert 'res' from tuple of arrays to one array
-            res = np.stack(res)
-            num_valid_points = sum(num_valid_points)
-
-        grid_covered_ratio = num_valid_points / float(res.size)
-        grid_covered = grid_covered_ratio > grid_coverage
-        if not grid_covered:
-            msg = "EWA resampling only found %f%% of the grid covered " \
-                  "(need %f%%)" % (grid_covered_ratio * 100,
-                                   grid_coverage * 100)
-            raise RuntimeError(msg)
-        LOG.debug("EWA resampling found %f%% of the grid covered" %
-                  (grid_covered_ratio * 100))
-
-        return res
-
-    def compute(self, data, cache_id=None, fill_value=0, weight_count=10000,
-                weight_min=0.01, weight_distance_max=1.0,
-                weight_delta_max=1.0, weight_sum_min=-1.0,
-                maximum_weight_mode=False, grid_coverage=0, **kwargs):
-        """Resample the data according to the precomputed X/Y coordinates."""
-        rows = self.cache["rows"]
-        cols = self.cache["cols"]
-
-        # if the data is scan based then check its metadata or the passed
-        # kwargs otherwise assume the entire input swath is one large
-        # "scanline"
-        rows_per_scan = kwargs.get("rows_per_scan",
-                                   data.attrs.get("rows_per_scan",
-                                                  data.shape[0]))
-
-        if data.ndim == 3 and "bands" in data.dims:
-            data_in = tuple(data.sel(bands=band).data
-                            for band in data["bands"])
-        elif data.ndim == 2:
-            data_in = data.data
-        else:
-            raise ValueError("Unsupported data shape for EWA resampling.")
-
-        res = dask.delayed(self._call_fornav)(
-            cols, rows, self.target_geo_def, data_in,
-            grid_coverage=grid_coverage,
-            rows_per_scan=rows_per_scan, weight_count=weight_count,
-            weight_min=weight_min, weight_distance_max=weight_distance_max,
-            weight_delta_max=weight_delta_max, weight_sum_min=weight_sum_min,
-            maximum_weight_mode=maximum_weight_mode)
-        if isinstance(data_in, tuple):
-            new_shape = (len(data_in),) + self.target_geo_def.shape
-        else:
-            new_shape = self.target_geo_def.shape
-        data_arr = da.from_delayed(res, new_shape, data.dtype)
-        # from delayed creates one large chunk, break it up a bit if we can
-        data_arr = data_arr.rechunk([CHUNK_SIZE] * data_arr.ndim)
-        if data.ndim == 3 and data.dims[0] == "bands":
-            dims = ("bands", "y", "x")
-        elif data.ndim == 2:
-            dims = ("y", "x")
-        else:
-            dims = data.dims
-
-        res = xr.DataArray(data_arr, dims=dims, attrs=data.attrs.copy())
-        return update_resampled_coords(data, res, self.target_geo_def)
-
-
-class BilinearResampler(BaseResampler):
-=======
 class BilinearResampler(PRBaseResampler):
->>>>>>> bc32c943
     """Resample using bilinear interpolation.
 
     This resampler implements on-disk caching when the `cache_dir` argument
@@ -1352,19 +1017,6 @@
               "ewa": DaskEWAResampler,
               "ewa_legacy": LegacyDaskEWAResampler,
               }
-<<<<<<< HEAD
-if DaskEWAResampler is not None:
-    RESAMPLERS["ewa"] = DaskEWAResampler
-    RESAMPLERS["ewa_legacy"] = LegacyDaskEWAResampler
-else:
-    RESAMPLERS["ewa"] = _LegacySatpyEWAResampler
-
-
-# deepcode ignore PythonSameEvalBinaryExpressiontrue: PRBaseResampler is None only on import errors
-if PRBaseResampler is None:
-    PRBaseResampler = BaseResampler
-=======
->>>>>>> bc32c943
 
 
 # TODO: move this to pyresample
