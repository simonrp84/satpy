--- conflicted
+++ resolved
@@ -28,14 +28,9 @@
     NativeMSGFileHandler, ImageBoundaries, Padder,
     get_available_channels,
 )
-
-<<<<<<< HEAD
-
 from satpy.tests.reader_tests.test_seviri_l1b_calibration import (
     TestFileHandlerCalibrationBase
 )
-=======
->>>>>>> 64fc4ef7
 from satpy.tests.utils import make_dataid
 
 CHANNEL_INDEX_LIST = ['VIS006', 'VIS008', 'IR_016', 'IR_039',
@@ -1106,37 +1101,9 @@
         fh.calib_mode = calib_mode
         fh.ext_calib_coefs = external_coefs
 
-<<<<<<< HEAD
         dataset_id = make_dataid(name=channel, calibration=calibration)
         res = fh.calibrate(counts, dataset_id)
         xr.testing.assert_allclose(res, expected)
-=======
-    def test_calibration_mode_nominal(self):
-        """Test the nominal calibration mode."""
-        # Test using the Nominal calibration mode
-        expected, calculated = self.calibration_mode_test(
-            TEST_CALIBRATION_MODE,
-            'nominal',
-        )
-        assertNumpyArraysEqual(calculated, expected)
-
-    def test_calibration_mode_gsics(self):
-        """Test the GSICS calibration mode."""
-        # Test using the GSICS calibration mode
-        expected, calculated = self.calibration_mode_test(
-            TEST_CALIBRATION_MODE,
-            'gsics',
-        )
-        assertNumpyArraysEqual(calculated, expected)
-
-    def test_calibration_mode_dummy(self):
-        """Test a dummy calibration mode."""
-        # pass in a calibration mode that is not recognised by the reader
-        # and an exception will be raised
-        self.assertRaises(NotImplementedError, self.calibration_mode_test,
-                          TEST_CALIBRATION_MODE,
-                          'dummy',
-                          )
 
 
 class TestNativeMSGPadder(unittest.TestCase):
@@ -1166,5 +1133,4 @@
     def test_padder_fes_hrv(self):
         """Test padder for FES HRV data."""
         calculated, expected = self.prepare_padder(TEST_PADDER_FES_HRV)
-        np.testing.assert_array_equal(calculated, expected)
->>>>>>> 64fc4ef7
+        np.testing.assert_array_equal(calculated, expected)