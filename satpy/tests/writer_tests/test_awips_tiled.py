--- conflicted
+++ resolved
@@ -217,19 +217,12 @@
         expected_num_files = 0 if should_error else 9
         assert len(all_files) == expected_num_files
         for fn in all_files:
-<<<<<<< HEAD
-            ds = xr.open_dataset(fn, mask_and_scale=False)
-            check_required_common_attributes(ds)
-            assert ds.attrs['my_global'] == 'TEST'
-            assert ds.attrs['sector_id'] == 'TEST'
-            assert 'physical_element' in ds.attrs
-=======
             unmasked_ds = xr.open_dataset(fn, mask_and_scale=False)
             masked_ds = xr.open_dataset(fn, mask_and_scale=True)
             check_required_properties(unmasked_ds, masked_ds)
             assert unmasked_ds.attrs['my_global'] == 'TEST'
             assert unmasked_ds.attrs['sector_id'] == 'TEST'
->>>>>>> 68162e19
+            assert 'physical_element' in unmasked_ds.attrs
             stime = input_data_arr.attrs['start_time']
             assert unmasked_ds.attrs['start_date_time'] == stime.strftime('%Y-%m-%dT%H:%M:%S')
 
