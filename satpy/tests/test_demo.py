--- conflicted
+++ resolved
@@ -195,7 +195,6 @@
         assert len(files) == 6
 
 
-<<<<<<< HEAD
 def test_fci_download(tmp_path, monkeypatch):
     """Test download of FCI test data."""
     from satpy.demo import download_fci_test_data
@@ -218,7 +217,8 @@
     assert files == ["fci-rc0", "fci-rc1", "fci-rc2"]
     for f in files:
         assert os.path.exists(f)
-=======
+
+
 class _FakeRequest:
     """Fake object to act like a requests return value when downloading a zip file."""
 
@@ -321,5 +321,4 @@
     def _assert_file_contents(filenames):
         for fn in filenames:
             with open(fn, "rb") as fake_hdf5_file:
-                assert fake_hdf5_file.read().decode("ascii") == os.path.basename(fn)
->>>>>>> 4d346259
+                assert fake_hdf5_file.read().decode("ascii") == os.path.basename(fn)