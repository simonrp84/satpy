#!/usr/bin/env python
# -*- coding: utf-8 -*-
# Copyright (c) 2017-2019 Satpy developers
#
# This file is part of satpy.
#
# satpy is free software: you can redistribute it and/or modify it under the
# terms of the GNU General Public License as published by the Free Software
# Foundation, either version 3 of the License, or (at your option) any later
# version.
#
# satpy is distributed in the hope that it will be useful, but WITHOUT ANY
# WARRANTY; without even the implied warranty of MERCHANTABILITY or FITNESS FOR
# A PARTICULAR PURPOSE.  See the GNU General Public License for more details.
#
# You should have received a copy of the GNU General Public License along with
# satpy.  If not, see <http://www.gnu.org/licenses/>.
"""Writer for netCDF4/CF.

Example usage
-------------

The CF writer saves datasets in a Scene as `CF-compliant`_ netCDF file. Here is an example with MSG SEVIRI data in HRIT
format:

    >>> from satpy import Scene
    >>> import glob
    >>> filenames = glob.glob('data/H*201903011200*')
    >>> scn = Scene(filenames=filenames, reader='seviri_l1b_hrit')
    >>> scn.load(['VIS006', 'IR_108'])
    >>> scn.save_datasets(writer='cf', datasets=['VIS006', 'IR_108'], filename='seviri_test.nc',
                          exclude_attrs=['raw_metadata'])

* You can select the netCDF backend using the ``engine`` keyword argument. If `None` if follows
  :meth:`~xarray.Dataset.to_netcdf` engine choices with a preference for 'netcdf4'.
* For datasets with area definition you can exclude lat/lon coordinates by setting ``include_lonlats=False``.
  If the area has a projected CRS, units are assumed to be in metre.  If the
  area has a geographic CRS, units are assumed to be in degrees.  The writer
  does not verify that the CRS is supported by the CF conventions.  One
  commonly used projected CRS not supported by the CF conventions is the
  equirectangular projection, such as EPSG 4087.
* By default non-dimensional coordinates (such as scanline timestamps) are prefixed with the corresponding
  dataset name. This is because they are likely to be different for each dataset. If a non-dimensional
  coordinate is identical for all datasets, the prefix can be removed by setting ``pretty=True``.
* Some dataset names start with a digit, like AVHRR channels 1, 2, 3a, 3b, 4 and 5. This doesn't comply with CF
  https://cfconventions.org/Data/cf-conventions/cf-conventions-1.7/build/ch02s03.html. These channels are prefixed
  with ``"CHANNEL_"`` by default. This can be controlled with the variable `numeric_name_prefix` to `save_datasets`.
  Setting it to `None` or `''` will skip the prefixing.

Grouping
~~~~~~~~

All datasets to be saved must have the same projection coordinates ``x`` and ``y``. If a scene holds datasets with
different grids, the CF compliant workaround is to save the datasets to separate files. Alternatively, you can save
datasets with common grids in separate netCDF groups as follows:

    >>> scn.load(['VIS006', 'IR_108', 'HRV'])
    >>> scn.save_datasets(writer='cf', datasets=['VIS006', 'IR_108', 'HRV'],
                          filename='seviri_test.nc', exclude_attrs=['raw_metadata'],
                          groups={'visir': ['VIS006', 'IR_108'], 'hrv': ['HRV']})

Note that the resulting file will not be fully CF compliant.


Dataset Encoding
~~~~~~~~~~~~~~~~

Dataset encoding can be specified in two ways:

1) Via the ``encoding`` keyword argument of ``save_datasets``:

    >>> my_encoding = {
    ...    'my_dataset_1': {
    ...        'compression': 'zlib',
    ...        'complevel': 9,
    ...        'scale_factor': 0.01,
    ...        'add_offset': 100,
    ...        'dtype': np.int16
    ...     },
    ...    'my_dataset_2': {
    ...        'compression': None,
    ...        'dtype': np.float64
    ...     }
    ... }
    >>> scn.save_datasets(writer='cf', filename='encoding_test.nc', encoding=my_encoding)


2) Via the ``encoding`` attribute of the datasets in a scene. For example

    >>> scn['my_dataset'].encoding = {'compression': 'zlib'}
    >>> scn.save_datasets(writer='cf', filename='encoding_test.nc')

See the `xarray encoding documentation`_ for all encoding options.

.. note::

    Chunk-based compression can be specified with the ``compression`` keyword
    since

        .. code::

            netCDF4-1.6.0
            libnetcdf-4.9.0
            xarray-2022.12.0

    The ``zlib`` keyword is deprecated. Make sure that the versions of
    these modules are all above or all below that reference. Otherwise,
    compression might fail or be ignored silently.


Attribute Encoding
~~~~~~~~~~~~~~~~~~

In the above examples, raw metadata from the HRIT files have been excluded. If you want all attributes to be included,
just remove the ``exclude_attrs`` keyword argument. By default, dict-type dataset attributes, such as the raw metadata,
are encoded as a string using json. Thus, you can use json to decode them afterwards:

    >>> import xarray as xr
    >>> import json
    >>> # Save scene to nc-file
    >>> scn.save_datasets(writer='cf', datasets=['VIS006', 'IR_108'], filename='seviri_test.nc')
    >>> # Now read data from the nc-file
    >>> ds = xr.open_dataset('seviri_test.nc')
    >>> raw_mda = json.loads(ds['IR_108'].attrs['raw_metadata'])
    >>> print(raw_mda['RadiometricProcessing']['Level15ImageCalibration']['CalSlope'])
    [0.020865   0.0278287  0.0232411  0.00365867 0.00831811 0.03862197
     0.12674432 0.10396091 0.20503568 0.22231115 0.1576069  0.0352385]


Alternatively it is possible to flatten dict-type attributes by setting ``flatten_attrs=True``. This is more human
readable as it will create a separate nc-attribute for each item in every dictionary. Keys are concatenated with
underscore separators. The `CalSlope` attribute can then be accessed as follows:

    >>> scn.save_datasets(writer='cf', datasets=['VIS006', 'IR_108'], filename='seviri_test.nc',
                          flatten_attrs=True)
    >>> ds = xr.open_dataset('seviri_test.nc')
    >>> print(ds['IR_108'].attrs['raw_metadata_RadiometricProcessing_Level15ImageCalibration_CalSlope'])
    [0.020865   0.0278287  0.0232411  0.00365867 0.00831811 0.03862197
     0.12674432 0.10396091 0.20503568 0.22231115 0.1576069  0.0352385]

This is what the corresponding ``ncdump`` output would look like in this case:

.. code-block:: none

    $ ncdump -h test_seviri.nc
    ...
    IR_108:raw_metadata_RadiometricProcessing_Level15ImageCalibration_CalOffset = -1.064, ...;
    IR_108:raw_metadata_RadiometricProcessing_Level15ImageCalibration_CalSlope = 0.021, ...;
    IR_108:raw_metadata_RadiometricProcessing_MPEFCalFeedback_AbsCalCoeff = 0.021, ...;
    ...


.. _CF-compliant: http://cfconventions.org/
.. _xarray encoding documentation:
    http://xarray.pydata.org/en/stable/user-guide/io.html?highlight=encoding#writing-encoded-data
"""

import copy
import json
import logging
import warnings
from collections import OrderedDict, defaultdict
from datetime import datetime

import numpy as np
import xarray as xr
from dask.base import tokenize
from packaging.version import Version
from pyresample.geometry import AreaDefinition, SwathDefinition
from xarray.coding.times import CFDatetimeCoder

from satpy.writers import Writer
from satpy.writers.cf.coords_attrs import add_xy_coords_attrs
from satpy.writers.utils import flatten_dict

logger = logging.getLogger(__name__)

EPOCH = u"seconds since 1970-01-01 00:00:00"

# Check availability of either netCDF4 or h5netcdf package
try:
    import netCDF4
except ImportError:
    netCDF4 = None

try:
    import h5netcdf
except ImportError:
    h5netcdf = None

# Ensure that either netCDF4 or h5netcdf is available to avoid silent failure
if netCDF4 is None and h5netcdf is None:
    raise ImportError("Ensure that the netCDF4 or h5netcdf package is installed.")

# Numpy datatypes compatible with all netCDF4 backends. ``np.str_`` is
# excluded because h5py (and thus h5netcdf) has problems with unicode, see
# https://github.com/h5py/h5py/issues/624."""
<<<<<<< HEAD
NC4_DTYPES = [np.dtype("int8"), np.dtype("uint8"),
              np.dtype("int16"), np.dtype("uint16"),
              np.dtype("int32"), np.dtype("uint32"),
              np.dtype("int64"), np.dtype("uint64"),
              np.dtype("float32"), np.dtype("float64"),
              np.string_]

# Unsigned and int64 isn't CF 1.7 compatible
# Note: Unsigned and int64 are CF 1.9 compatible
CF_DTYPES = [np.dtype("int8"),
             np.dtype("int16"),
             np.dtype("int32"),
             np.dtype("float32"),
             np.dtype("float64"),
             np.string_]
=======
NC4_DTYPES = [np.dtype('int8'), np.dtype('uint8'),
              np.dtype('int16'), np.dtype('uint16'),
              np.dtype('int32'), np.dtype('uint32'),
              np.dtype('int64'), np.dtype('uint64'),
              np.dtype('float32'), np.dtype('float64'),
              np.bytes_]

# Unsigned and int64 isn't CF 1.7 compatible
# Note: Unsigned and int64 are CF 1.9 compatible
CF_DTYPES = [np.dtype('int8'),
             np.dtype('int16'),
             np.dtype('int32'),
             np.dtype('float32'),
             np.dtype('float64'),
             np.bytes_]
>>>>>>> bc32c943

CF_VERSION = "CF-1.7"


def get_extra_ds(dataarray, keys=None):
    """Get the ancillary_variables DataArrays associated to a dataset."""
    ds_collection = {}
    # Retrieve ancillary variable datarrays
    for ancillary_dataarray in dataarray.attrs.get("ancillary_variables", []):
        ancillary_variable = ancillary_dataarray.name
        if keys and ancillary_variable not in keys:
            keys.append(ancillary_variable)
            ds_collection.update(get_extra_ds(ancillary_dataarray, keys=keys))
    # Add input dataarray
    ds_collection[dataarray.attrs["name"]] = dataarray
    return ds_collection


# ###--------------------------------------------------------------------------.
# ### CF-Area


def add_lonlat_coords(dataarray):
    """Add 'longitude' and 'latitude' coordinates to DataArray."""
    dataarray = dataarray.copy()
    area = dataarray.attrs["area"]
    ignore_dims = {dim: 0 for dim in dataarray.dims if dim not in ["x", "y"]}
    chunks = getattr(dataarray.isel(**ignore_dims), "chunks", None)
    lons, lats = area.get_lonlats(chunks=chunks)
    dataarray["longitude"] = xr.DataArray(lons, dims=["y", "x"],
                                          attrs={"name": "longitude",
                                                 "standard_name": "longitude",
                                                 "units": "degrees_east"},
                                          name="longitude")
    dataarray["latitude"] = xr.DataArray(lats, dims=["y", "x"],
                                         attrs={"name": "latitude",
                                                "standard_name": "latitude",
                                                "units": "degrees_north"},
                                         name="latitude")
    return dataarray


def _create_grid_mapping(area):
    """Create the grid mapping instance for `area`."""
    import pyproj

    if Version(pyproj.__version__) < Version("2.4.1"):
        # technically 2.2, but important bug fixes in 2.4.1
        raise ImportError("'cf' writer requires pyproj 2.4.1 or greater")
    # let pyproj do the heavily lifting (pyproj 2.0+ required)
    grid_mapping = area.crs.to_cf()
    return area.area_id, grid_mapping


def _add_grid_mapping(dataarray):
    """Convert an area to at CF grid mapping."""
    dataarray = dataarray.copy()
    area = dataarray.attrs["area"]
    gmapping_var_name, attrs = _create_grid_mapping(area)
    dataarray.attrs["grid_mapping"] = gmapping_var_name
    return dataarray, xr.DataArray(0, attrs=attrs, name=gmapping_var_name)


def area2cf(dataarray, include_lonlats=False, got_lonlats=False):
    """Convert an area to at CF grid mapping or lon and lats."""
    res = []
    if not got_lonlats and (isinstance(dataarray.attrs["area"], SwathDefinition) or include_lonlats):
        dataarray = add_lonlat_coords(dataarray)
    if isinstance(dataarray.attrs["area"], AreaDefinition):
        dataarray, gmapping = _add_grid_mapping(dataarray)
        res.append(gmapping)
    res.append(dataarray)
    return res


def is_lon_or_lat_dataarray(dataarray):
    """Check if the DataArray represents the latitude or longitude coordinate."""
    if "standard_name" in dataarray.attrs and dataarray.attrs["standard_name"] in ["longitude", "latitude"]:
        return True
    return False


def has_projection_coords(ds_collection):
    """Check if DataArray collection has a "longitude" or "latitude" DataArray."""
    for dataarray in ds_collection.values():
        if is_lon_or_lat_dataarray(dataarray):
            return True
    return False


def make_alt_coords_unique(datas, pretty=False):
    """Make non-dimensional coordinates unique among all datasets.

    Non-dimensional (or alternative) coordinates, such as scanline timestamps,
    may occur in multiple datasets with the same name and dimension
    but different values.

    In order to avoid conflicts, prepend the dataset name to the coordinate name.
    If a non-dimensional coordinate is unique among all datasets and ``pretty=True``,
    its name will not be modified.

    Since all datasets must have the same projection coordinates,
    this is not applied to latitude and longitude.

    Args:
        datas (dict):
            Dictionary of (dataset name, dataset)
        pretty (bool):
            Don't modify coordinate names, if possible. Makes the file prettier, but possibly less consistent.

    Returns:
        Dictionary holding the updated datasets

    """
    # Determine which non-dimensional coordinates are unique
    tokens = defaultdict(set)
    for dataset in datas.values():
        for coord_name in dataset.coords:
            if not is_lon_or_lat_dataarray(dataset[coord_name]) and coord_name not in dataset.dims:
                tokens[coord_name].add(tokenize(dataset[coord_name].data))
    coords_unique = dict([(coord_name, len(tokens) == 1) for coord_name, tokens in tokens.items()])

    # Prepend dataset name, if not unique or no pretty-format desired
    new_datas = datas.copy()
    for coord_name, unique in coords_unique.items():
        if not pretty or not unique:
            if pretty:
                warnings.warn(
                    'Cannot pretty-format "{}" coordinates because they are '
                    "not identical among the given datasets".format(coord_name),
                    stacklevel=2
                )
            for ds_name, dataset in datas.items():
                if coord_name in dataset.coords:
                    rename = {coord_name: "{}_{}".format(ds_name, coord_name)}
                    new_datas[ds_name] = new_datas[ds_name].rename(rename)

    return new_datas


def assert_xy_unique(datas):
    """Check that all datasets share the same projection coordinates x/y."""
    unique_x = set()
    unique_y = set()
    for dataset in datas.values():
        if "y" in dataset.dims:
            token_y = tokenize(dataset["y"].data)
            unique_y.add(token_y)
        if "x" in dataset.dims:
            token_x = tokenize(dataset["x"].data)
            unique_x.add(token_x)
    if len(unique_x) > 1 or len(unique_y) > 1:
        raise ValueError("Datasets to be saved in one file (or one group) must have identical projection coordinates. "
                         "Please group them by area or save them in separate files.")


def link_coords(datas):
    """Link dataarrays and coordinates.

    If the `coordinates` attribute of a data array links to other dataarrays in the scene, for example
    `coordinates='lon lat'`, add them as coordinates to the data array and drop that attribute. In the final call to
    `xr.Dataset.to_netcdf()` all coordinate relations will be resolved and the `coordinates` attributes be set
    automatically.

    """
    for da_name, data in datas.items():
        declared_coordinates = data.attrs.get("coordinates", [])
        if isinstance(declared_coordinates, str):
            declared_coordinates = declared_coordinates.split(" ")
        for coord in declared_coordinates:
            if coord not in data.coords:
                try:
                    dimensions_not_in_data = list(set(datas[coord].dims) - set(data.dims))
                    data[coord] = datas[coord].squeeze(dimensions_not_in_data, drop=True)
                except KeyError:
                    warnings.warn(
                        'Coordinate "{}" referenced by dataarray {} does not '
                        "exist, dropping reference.".format(coord, da_name),
                        stacklevel=2
                    )
                    continue

        # Drop 'coordinates' attribute in any case to avoid conflicts in xr.Dataset.to_netcdf()
        data.attrs.pop("coordinates", None)


# ###--------------------------------------------------------------------------.
# ### CF-Time
def add_time_bounds_dimension(ds, time="time"):
    """Add time bound dimension to xr.Dataset."""
    start_times = []
    end_times = []
    for _var_name, data_array in ds.items():
        start_times.append(data_array.attrs.get("start_time", None))
        end_times.append(data_array.attrs.get("end_time", None))

    start_time = min(start_time for start_time in start_times
                     if start_time is not None)
    end_time = min(end_time for end_time in end_times
                   if end_time is not None)
    ds["time_bnds"] = xr.DataArray([[np.datetime64(start_time),
                                     np.datetime64(end_time)]],
                                   dims=["time", "bnds_1d"])
    ds[time].attrs["bounds"] = "time_bnds"
    ds[time].attrs["standard_name"] = "time"
    return ds


def _process_time_coord(dataarray, epoch):
    """Process the 'time' coordinate, if existing.

    If expand the DataArray with a time dimension if does not yet exists.

    The function assumes

        - that x and y dimensions have at least shape > 1
        - the time coordinate has size 1

    """
    if "time" in dataarray.coords:
        dataarray["time"].encoding["units"] = epoch
        dataarray["time"].attrs["standard_name"] = "time"
        dataarray["time"].attrs.pop("bounds", None)

        if "time" not in dataarray.dims and dataarray["time"].size not in dataarray.shape:
            dataarray = dataarray.expand_dims("time")

    return dataarray


# --------------------------------------------------------------------------.
# ### Attributes


class AttributeEncoder(json.JSONEncoder):
    """JSON encoder for dataset attributes."""

    def default(self, obj):
        """Return a json-serializable object for *obj*.

        In order to facilitate decoding, elements in dictionaries, lists/tuples and multi-dimensional arrays are
        encoded recursively.
        """
        if isinstance(obj, dict):
            serialized = {}
            for key, val in obj.items():
                serialized[key] = self.default(val)
            return serialized
        elif isinstance(obj, (list, tuple, np.ndarray)):
            return [self.default(item) for item in obj]
        return self._encode(obj)

    def _encode(self, obj):
        """Encode the given object as a json-serializable datatype."""
        if isinstance(obj, (bool, np.bool_)):
            # Bool has to be checked first, because it is a subclass of int
            return str(obj).lower()
        elif isinstance(obj, (int, float, str)):
            return obj
        elif isinstance(obj, np.integer):
            return int(obj)
        elif isinstance(obj, np.floating):
            return float(obj)
        elif isinstance(obj, np.void):
            return tuple(obj)
        elif isinstance(obj, np.ndarray):
            return obj.tolist()

        return str(obj)


def _encode_nc(obj):
    """Try to encode `obj` as a netcdf compatible datatype which most closely resembles the object's nature.

    Raises:
        ValueError if no such datatype could be found

    """
    if isinstance(obj, int) and not isinstance(obj, (bool, np.bool_)):
        return obj
    elif isinstance(obj, (float, str, np.integer, np.floating)):
        return obj
    elif isinstance(obj, np.ndarray):
        # Only plain 1-d arrays are supported. Skip record arrays and multi-dimensional arrays.
        is_plain_1d = not obj.dtype.fields and len(obj.shape) <= 1
        if is_plain_1d:
            if obj.dtype in NC4_DTYPES:
                return obj
            elif obj.dtype == np.bool_:
                # Boolean arrays are not supported, convert to array of strings.
                return [s.lower() for s in obj.astype(str)]
            return obj.tolist()

    raise ValueError("Unable to encode")


def encode_nc(obj):
    """Encode the given object as a netcdf compatible datatype."""
    try:
        return obj.to_cf()
    except AttributeError:
        return _encode_python_objects(obj)


def _encode_python_objects(obj):
    """Try to find the datatype which most closely resembles the object's nature.

    If on failure, encode as a string. Plain lists are encoded recursively.
    """
    if isinstance(obj, (list, tuple)) and all([not isinstance(item, (list, tuple)) for item in obj]):
        return [encode_nc(item) for item in obj]
    try:
        dump = _encode_nc(obj)
    except ValueError:
        try:
            # Decode byte-strings
            decoded = obj.decode()
        except AttributeError:
            decoded = obj
        dump = json.dumps(decoded, cls=AttributeEncoder).strip('"')
    return dump


def encode_attrs_nc(attrs):
    """Encode dataset attributes in a netcdf compatible datatype.

    Args:
        attrs (dict):
            Attributes to be encoded
    Returns:
        dict: Encoded (and sorted) attributes

    """
    encoded_attrs = []
    for key, val in sorted(attrs.items()):
        if val is not None:
            encoded_attrs.append((key, encode_nc(val)))
    return OrderedDict(encoded_attrs)


def _add_ancillary_variables_attrs(dataarray):
    """Replace ancillary_variables DataArray with a list of their name."""
    list_ancillary_variable_names = [da_ancillary.attrs["name"]
                                     for da_ancillary in dataarray.attrs.get("ancillary_variables", [])]
    if list_ancillary_variable_names:
        dataarray.attrs["ancillary_variables"] = " ".join(list_ancillary_variable_names)
    else:
        dataarray.attrs.pop("ancillary_variables", None)
    return dataarray


def _drop_exclude_attrs(dataarray, exclude_attrs):
    """Remove user-specified list of attributes."""
    if exclude_attrs is None:
        exclude_attrs = []
    for key in exclude_attrs:
        dataarray.attrs.pop(key, None)
    return dataarray


def _remove_satpy_attrs(new_data):
    """Remove _satpy attribute."""
    satpy_attrs = [key for key in new_data.attrs if key.startswith("_satpy")]
    for satpy_attr in satpy_attrs:
        new_data.attrs.pop(satpy_attr)
    new_data.attrs.pop("_last_resampler", None)
    return new_data


def _format_prerequisites_attrs(dataarray):
    """Reformat prerequisites attribute value to string."""
<<<<<<< HEAD
    if "prerequisites" in dataarray.attrs:
        dataarray.attrs["prerequisites"] = [np.string_(str(prereq)) for prereq in dataarray.attrs["prerequisites"]]
=======
    if 'prerequisites' in dataarray.attrs:
        dataarray.attrs['prerequisites'] = [np.bytes_(str(prereq)) for prereq in dataarray.attrs['prerequisites']]
>>>>>>> bc32c943
    return dataarray


def _remove_none_attrs(dataarray):
    """Remove attribute keys with None value."""
    for key, val in dataarray.attrs.copy().items():
        if val is None:
            dataarray.attrs.pop(key)
    return dataarray


def preprocess_datarray_attrs(dataarray, flatten_attrs, exclude_attrs):
    """Preprocess DataArray attributes to be written into CF-compliant netCDF/Zarr."""
    dataarray = _remove_satpy_attrs(dataarray)
    dataarray = _add_ancillary_variables_attrs(dataarray)
    dataarray = _drop_exclude_attrs(dataarray, exclude_attrs)
    dataarray = _format_prerequisites_attrs(dataarray)
    dataarray = _remove_none_attrs(dataarray)
    _ = dataarray.attrs.pop("area", None)

    if "long_name" not in dataarray.attrs and "standard_name" not in dataarray.attrs:
        dataarray.attrs["long_name"] = dataarray.name

    if flatten_attrs:
        dataarray.attrs = flatten_dict(dataarray.attrs)

    dataarray.attrs = encode_attrs_nc(dataarray.attrs)

    return dataarray


def preprocess_header_attrs(header_attrs, flatten_attrs=False):
    """Prepare file header attributes."""
    if header_attrs is not None:
        if flatten_attrs:
            header_attrs = flatten_dict(header_attrs)
        header_attrs = encode_attrs_nc(header_attrs)  # OrderedDict
    else:
        header_attrs = {}
    header_attrs = _add_history(header_attrs)
    return header_attrs


# ###--------------------------------------------------------------------------.
# ### netCDF encodings


def _set_default_chunks(encoding, dataset):
    """Update encoding to preserve current dask chunks.

    Existing user-defined chunks take precedence.
    """
    for var_name, variable in dataset.variables.items():
        if variable.chunks:
            chunks = tuple(
                np.stack([variable.data.chunksize,
                          variable.shape]).min(axis=0)
            )  # Chunksize may not exceed shape
            encoding.setdefault(var_name, {})
            encoding[var_name].setdefault("chunksizes", chunks)
    return encoding


def _set_default_fill_value(encoding, dataset):
    """Set default fill values.

    Avoid _FillValue attribute being added to coordinate variables
    (https://github.com/pydata/xarray/issues/1865).
    """
    coord_vars = []
    for data_array in dataset.values():
        coord_vars.extend(set(data_array.dims).intersection(data_array.coords))
    for coord_var in coord_vars:
        encoding.setdefault(coord_var, {})
        encoding[coord_var].update({"_FillValue": None})
    return encoding


def _set_default_time_encoding(encoding, dataset):
    """Set default time encoding.

    Make sure time coordinates and bounds have the same units.
    Default is xarray's CF datetime encoding, which can be overridden
    by user-defined encoding.
    """
    if "time" in dataset:
        try:
            dtnp64 = dataset["time"].data[0]
        except IndexError:
            dtnp64 = dataset["time"].data

        default = CFDatetimeCoder().encode(xr.DataArray(dtnp64))
        time_enc = {"units": default.attrs["units"], "calendar": default.attrs["calendar"]}
        time_enc.update(encoding.get("time", {}))
        bounds_enc = {"units": time_enc["units"],
                      "calendar": time_enc["calendar"],
                      "_FillValue": None}
        encoding["time"] = time_enc
        encoding["time_bnds"] = bounds_enc  # FUTURE: Not required anymore with xarray-0.14+
    return encoding


def _update_encoding_dataset_names(encoding, dataset, numeric_name_prefix):
    """Ensure variable names of the encoding dictionary account for numeric_name_prefix.

    A lot of channel names in satpy starts with a digit.
    When preparing CF-compliant datasets, these channels are prefixed with numeric_name_prefix.

    If variables names in the encoding dictionary are numeric digits, their name is prefixed
    with numeric_name_prefix
    """
    for var_name in list(dataset.variables):
        if not numeric_name_prefix or not var_name.startswith(numeric_name_prefix):
            continue
        orig_var_name = var_name.replace(numeric_name_prefix, "")
        if orig_var_name in encoding:
            encoding[var_name] = encoding.pop(orig_var_name)
    return encoding


def update_encoding(dataset, to_netcdf_kwargs, numeric_name_prefix="CHANNEL_"):
    """Update encoding.

    Preserve dask chunks, avoid fill values in coordinate variables and make sure that
    time & time bounds have the same units.
    """
    other_to_netcdf_kwargs = to_netcdf_kwargs.copy()
    encoding = other_to_netcdf_kwargs.pop("encoding", {}).copy()
    encoding = _update_encoding_dataset_names(encoding, dataset, numeric_name_prefix)
    encoding = _set_default_chunks(encoding, dataset)
    encoding = _set_default_fill_value(encoding, dataset)
    encoding = _set_default_time_encoding(encoding, dataset)
    return encoding, other_to_netcdf_kwargs


# ###--------------------------------------------------------------------------.
# ### CF-conversion


def _handle_dataarray_name(original_name, numeric_name_prefix):
    if original_name[0].isdigit():
        if numeric_name_prefix:
            new_name = numeric_name_prefix + original_name
        else:
            warnings.warn(
                f"Invalid NetCDF dataset name: {original_name} starts with a digit.",
                stacklevel=5
            )
            new_name = original_name  # occurs when numeric_name_prefix = '', None or False
    else:
        new_name = original_name
    return original_name, new_name


def _preprocess_dataarray_name(dataarray, numeric_name_prefix, include_orig_name):
    """Change the DataArray name by prepending numeric_name_prefix if the name is a digit."""
    original_name = None
    dataarray = dataarray.copy()
    if "name" in dataarray.attrs:
        original_name = dataarray.attrs.pop("name")
        original_name, new_name = _handle_dataarray_name(original_name, numeric_name_prefix)
        dataarray = dataarray.rename(new_name)

    if include_orig_name and numeric_name_prefix and original_name and original_name != new_name:
        dataarray.attrs["original_name"] = original_name

    return dataarray


def _add_history(attrs):
    """Add 'history' attribute to dictionary."""
    _history_create = "Created by pytroll/satpy on {}".format(datetime.utcnow())
    if "history" in attrs:
        if isinstance(attrs["history"], list):
            attrs["history"] = "".join(attrs["history"])
        attrs["history"] += "\n" + _history_create
    else:
        attrs["history"] = _history_create
    return attrs


def _get_groups(groups, list_datarrays):
    """Return a dictionary with the list of xr.DataArray associated to each group.

    If no groups (groups=None), return all DataArray attached to a single None key.
    Else, collect the DataArrays associated to each group.
    """
    if groups is None:
        grouped_dataarrays = {None: list_datarrays}
    else:
        grouped_dataarrays = defaultdict(list)
        for datarray in list_datarrays:
            for group_name, group_members in groups.items():
                if datarray.attrs["name"] in group_members:
                    grouped_dataarrays[group_name].append(datarray)
                    break
    return grouped_dataarrays


def make_cf_dataarray(dataarray,
                      epoch=EPOCH,
                      flatten_attrs=False,
                      exclude_attrs=None,
                      include_orig_name=True,
                      numeric_name_prefix="CHANNEL_"):
    """Make the xr.DataArray CF-compliant.

    Parameters
    ----------
    dataarray : xr.DataArray
        The data array to be made CF-compliant.
    epoch : str, optional
        Reference time for encoding of time coordinates.
    flatten_attrs : bool, optional
        If True, flatten dict-type attributes.
        The default is False.
    exclude_attrs : list, optional
        List of dataset attributes to be excluded.
        The default is None.
    include_orig_name : bool, optional
        Include the original dataset name in the netcdf variable attributes.
        The default is True.
    numeric_name_prefix : TYPE, optional
        Prepend dataset name with this if starting with a digit.
        The default is ``"CHANNEL_"``.

    Returns
    -------
    new_data : xr.DataArray
        CF-compliant xr.DataArray.

    """
    dataarray = _preprocess_dataarray_name(dataarray=dataarray,
                                           numeric_name_prefix=numeric_name_prefix,
                                           include_orig_name=include_orig_name)
    dataarray = preprocess_datarray_attrs(dataarray=dataarray,
                                          flatten_attrs=flatten_attrs,
                                          exclude_attrs=exclude_attrs)
    dataarray = add_xy_coords_attrs(dataarray)
    dataarray = _process_time_coord(dataarray, epoch=epoch)
    return dataarray


def _collect_cf_dataset(list_dataarrays,
                        epoch=EPOCH,
                        flatten_attrs=False,
                        exclude_attrs=None,
                        include_lonlats=True,
                        pretty=False,
                        include_orig_name=True,
                        numeric_name_prefix="CHANNEL_"):
    """Process a list of xr.DataArray and return a dictionary with CF-compliant xr.Dataset.

    Parameters
    ----------
    list_dataarrays : list
        List of DataArrays to make CF compliant and merge into a xr.Dataset.
    epoch : str
        Reference time for encoding the time coordinates (if available).
        Example format: "seconds since 1970-01-01 00:00:00".
        If None, the default reference time is retrieved using `from satpy.cf_writer import EPOCH`
    flatten_attrs : bool, optional
        If True, flatten dict-type attributes.
    exclude_attrs : list, optional
        List of xr.DataArray attribute names to be excluded.
    include_lonlats : bool, optional
        If True, it includes 'latitude' and 'longitude' coordinates also for satpy scene defined on an AreaDefinition.
        If the 'area' attribute is a SwathDefinition, it always include latitude and longitude coordinates.
    pretty : bool, optional
        Don't modify coordinate names, if possible. Makes the file prettier, but possibly less consistent.
    include_orig_name : bool, optional
        Include the original dataset name as a variable attribute in the xr.Dataset.
    numeric_name_prefix : str, optional
        Prefix to add the each variable with name starting with a digit.
        Use '' or None to leave this out.

    Returns
    -------
    ds : xr.Dataset
        A partially CF-compliant xr.Dataset
    """
    # Create dictionary of input datarrays
    # --> Since keys=None, it doesn't never retrieve ancillary variables !!!
    ds_collection = {}
    for dataarray in list_dataarrays:
        ds_collection.update(get_extra_ds(dataarray))

    # Check if one DataArray in the collection has 'longitude' or 'latitude'
    got_lonlats = has_projection_coords(ds_collection)

    # Sort dictionary by keys name
    ds_collection = dict(sorted(ds_collection.items()))

    dict_dataarrays = {}
    for dataarray in ds_collection.values():
        dataarray_type = dataarray.dtype
        if dataarray_type not in CF_DTYPES:
            warnings.warn(
                f"dtype {dataarray_type} not compatible with {CF_VERSION}.",
                stacklevel=3
            )
        # Deep copy the datarray since adding/modifying attributes and coordinates
        dataarray = dataarray.copy(deep=True)

        # Add CF-compliant area information from the pyresample area
        # - If include_lonlats=True, add latitude and longitude coordinates
        # - Add grid_mapping attribute to the DataArray
        # - Return the CRS DataArray as first list element
        # - Return the CF-compliant input DataArray as second list element
        try:
            list_new_dataarrays = area2cf(dataarray,
                                          include_lonlats=include_lonlats,
                                          got_lonlats=got_lonlats)
        except KeyError:
            list_new_dataarrays = [dataarray]

        # Ensure each DataArray is CF-compliant
        # --> NOTE: Here the CRS DataArray is repeatedly overwrited
        # --> NOTE: If the input list_dataarrays have different pyresample areas with the same name
        #           area information can be lost here !!!
        for new_dataarray in list_new_dataarrays:
            new_dataarray = make_cf_dataarray(new_dataarray,
                                              epoch=epoch,
                                              flatten_attrs=flatten_attrs,
                                              exclude_attrs=exclude_attrs,
                                              include_orig_name=include_orig_name,
                                              numeric_name_prefix=numeric_name_prefix)
            dict_dataarrays[new_dataarray.name] = new_dataarray

    # Check all DataArray have same size
    assert_xy_unique(dict_dataarrays)

    # Deal with the 'coordinates' attributes indicating lat/lon coords
    # NOTE: this currently is dropped by default !!!
    link_coords(dict_dataarrays)

    # Ensure non-dimensional coordinates to be unique across DataArrays
    # --> If not unique, prepend the DataArray name to the coordinate
    # --> If unique, does not prepend the DataArray name only if pretty=True
    # --> 'longitude' and 'latitude' coordinates are not prepended
    dict_dataarrays = make_alt_coords_unique(dict_dataarrays, pretty=pretty)

    # Create a xr.Dataset
    ds = xr.Dataset(dict_dataarrays)
    return ds


def collect_cf_datasets(list_dataarrays,
                        header_attrs=None,
                        exclude_attrs=None,
                        flatten_attrs=False,
                        pretty=True,
                        include_lonlats=True,
                        epoch=EPOCH,
                        include_orig_name=True,
                        numeric_name_prefix="CHANNEL_",
                        groups=None):
    """Process a list of xr.DataArray and return a dictionary with CF-compliant xr.Datasets.

    If the xr.DataArrays does not share the same dimensions, it creates a collection
    of xr.Datasets sharing the same dimensions.

    Parameters
    ----------
    list_dataarrays (list):
        List of DataArrays to make CF compliant and merge into groups of xr.Datasets.
    header_attrs: (dict):
        Global attributes of the output xr.Dataset.
    epoch (str):
        Reference time for encoding the time coordinates (if available).
        Example format: "seconds since 1970-01-01 00:00:00".
        If None, the default reference time is retrieved using `from satpy.cf_writer import EPOCH`
    flatten_attrs (bool):
        If True, flatten dict-type attributes.
    exclude_attrs (list):
        List of xr.DataArray attribute names to be excluded.
    include_lonlats (bool):
        If True, it includes 'latitude' and 'longitude' coordinates also for satpy scene defined on an AreaDefinition.
        If the 'area' attribute is a SwathDefinition, it always include latitude and longitude coordinates.
    pretty (bool):
        Don't modify coordinate names, if possible. Makes the file prettier, but possibly less consistent.
    include_orig_name (bool).
        Include the original dataset name as a variable attribute in the xr.Dataset.
    numeric_name_prefix (str):
        Prefix to add the each variable with name starting with a digit.
        Use '' or None to leave this out.
    groups (dict):
        Group datasets according to the given assignment:

            `{'<group_name>': ['dataset_name1', 'dataset_name2', ...]}`

        It is used to create grouped netCDFs using the CF_Writer.
        If None (the default), no groups will be created.

    Returns
    -------
    grouped_datasets : dict
        A dictionary of CF-compliant xr.Dataset: {group_name: xr.Dataset}
    header_attrs : dict
        Global attributes to be attached to the xr.Dataset / netCDF4.
    """
    if not list_dataarrays:
        raise RuntimeError("None of the requested datasets have been "
                           "generated or could not be loaded. Requested "
                           "composite inputs may need to have matching "
                           "dimensions (eg. through resampling).")

    header_attrs = preprocess_header_attrs(header_attrs=header_attrs,
                                           flatten_attrs=flatten_attrs)

    # Retrieve groups
    # - If groups is None: {None: list_dataarrays}
    # - if groups not None: {group_name: [xr.DataArray, xr.DataArray ,..], ...}
    # Note: if all dataset names are wrong, behave like groups = None !
    grouped_dataarrays = _get_groups(groups, list_dataarrays)
    is_grouped = len(grouped_dataarrays) >= 2

    # If not grouped, add CF conventions.
    # - If 'Conventions' key already present, do not overwrite !
    if "Conventions" not in header_attrs and not is_grouped:
        header_attrs["Conventions"] = CF_VERSION

    # Create dictionary of group xr.Datasets
    # --> If no groups (groups=None) --> group_name=None
    grouped_datasets = {}
    for group_name, group_dataarrays in grouped_dataarrays.items():
        ds = _collect_cf_dataset(
            list_dataarrays=group_dataarrays,
            epoch=epoch,
            flatten_attrs=flatten_attrs,
            exclude_attrs=exclude_attrs,
            include_lonlats=include_lonlats,
            pretty=pretty,
            include_orig_name=include_orig_name,
            numeric_name_prefix=numeric_name_prefix)

        if not is_grouped:
            ds.attrs = header_attrs

        if "time" in ds:
            ds = add_time_bounds_dimension(ds, time="time")

        grouped_datasets[group_name] = ds
    return grouped_datasets, header_attrs


def _sanitize_writer_kwargs(writer_kwargs):
    """Remove satpy-specific kwargs."""
    writer_kwargs = copy.deepcopy(writer_kwargs)
    satpy_kwargs = ["overlay", "decorate", "config_files"]
    for kwarg in satpy_kwargs:
        writer_kwargs.pop(kwarg, None)
    return writer_kwargs


def _initialize_root_netcdf(filename, engine, header_attrs, to_netcdf_kwargs):
    """Initialize root empty netCDF."""
    root = xr.Dataset({}, attrs=header_attrs)
    init_nc_kwargs = to_netcdf_kwargs.copy()
    init_nc_kwargs.pop("encoding", None)  # No variables to be encoded at this point
    init_nc_kwargs.pop("unlimited_dims", None)
    written = [root.to_netcdf(filename, engine=engine, mode="w", **init_nc_kwargs)]
    return written


class CFWriter(Writer):
    """Writer producing NetCDF/CF compatible datasets."""

    @staticmethod
    def da2cf(dataarray, epoch=EPOCH, flatten_attrs=False, exclude_attrs=None,
              include_orig_name=True, numeric_name_prefix="CHANNEL_"):
        """Convert the dataarray to something cf-compatible.

        Args:
            dataarray (xr.DataArray):
                The data array to be converted
            epoch (str):
                Reference time for encoding of time coordinates
            flatten_attrs (bool):
                If True, flatten dict-type attributes
            exclude_attrs (list):
                List of dataset attributes to be excluded
            include_orig_name (bool):
                Include the original dataset name in the netcdf variable attributes
            numeric_name_prefix (str):
                Prepend dataset name with this if starting with a digit
        """
        warnings.warn("CFWriter.da2cf is deprecated."
                      "Use satpy.writers.cf_writer.make_cf_dataarray instead.",
                      DeprecationWarning, stacklevel=3)
        return make_cf_dataarray(dataarray=dataarray,
                                 epoch=epoch,
                                 flatten_attrs=flatten_attrs,
                                 exclude_attrs=exclude_attrs,
                                 include_orig_name=include_orig_name,
                                 numeric_name_prefix=numeric_name_prefix)

    @staticmethod
    def update_encoding(dataset, to_netcdf_kwargs):
        """Update encoding info (deprecated)."""
        warnings.warn("CFWriter.update_encoding is deprecated. "
                      "Use satpy.writers.cf_writer.update_encoding instead.",
                      DeprecationWarning, stacklevel=3)
        return update_encoding(dataset, to_netcdf_kwargs)

    def save_dataset(self, dataset, filename=None, fill_value=None, **kwargs):
        """Save the *dataset* to a given *filename*."""
        return self.save_datasets([dataset], filename, **kwargs)

    def save_datasets(self, datasets, filename=None, groups=None, header_attrs=None, engine=None, epoch=EPOCH,
                      flatten_attrs=False, exclude_attrs=None, include_lonlats=True, pretty=False,
                      include_orig_name=True, numeric_name_prefix="CHANNEL_", **to_netcdf_kwargs):
        """Save the given datasets in one netCDF file.

        Note that all datasets (if grouping: in one group) must have the same projection coordinates.

        Args:
            datasets (list):
                List of xr.DataArray to be saved.
            filename (str):
                Output file
            groups (dict):
                Group datasets according to the given assignment: `{'group_name': ['dataset1', 'dataset2', ...]}`.
                Group name `None` corresponds to the root of the file, i.e. no group will be created.
                Warning: The results will not be fully CF compliant!
            header_attrs:
                Global attributes to be included.
            engine (str):
                Module to be used for writing netCDF files. Follows xarray's
                :meth:`~xarray.Dataset.to_netcdf` engine choices with a
                preference for 'netcdf4'.
            epoch (str):
                Reference time for encoding of time coordinates.
            flatten_attrs (bool):
                If True, flatten dict-type attributes.
            exclude_attrs (list):
                List of dataset attributes to be excluded.
            include_lonlats (bool):
                Always include latitude and longitude coordinates, even for datasets with area definition.
            pretty (bool):
                Don't modify coordinate names, if possible. Makes the file prettier, but possibly less consistent.
            include_orig_name (bool).
                Include the original dataset name as a variable attribute in the final netCDF.
            numeric_name_prefix (str):
                Prefix to add the each variable with name starting with a digit. Use '' or None to leave this out.

        """
        logger.info("Saving datasets to NetCDF4/CF.")
        _check_backend_versions()

        # Define netCDF filename if not provided
        # - It infers the name from the first DataArray
        filename = filename or self.get_filename(**datasets[0].attrs)

        # Collect xr.Dataset for each group
        grouped_datasets, header_attrs = collect_cf_datasets(list_dataarrays=datasets,  # list of xr.DataArray
                                                             header_attrs=header_attrs,
                                                             exclude_attrs=exclude_attrs,
                                                             flatten_attrs=flatten_attrs,
                                                             pretty=pretty,
                                                             include_lonlats=include_lonlats,
                                                             epoch=epoch,
                                                             include_orig_name=include_orig_name,
                                                             numeric_name_prefix=numeric_name_prefix,
                                                             groups=groups,
                                                             )
        # Remove satpy-specific kwargs
        # - This kwargs can contain encoding dictionary
        to_netcdf_kwargs = _sanitize_writer_kwargs(to_netcdf_kwargs)

        # If writing grouped netCDF, create an empty "root" netCDF file
        # - Add the global attributes
        # - All groups will be appended in the for loop below
        if groups is not None:
            written = _initialize_root_netcdf(filename=filename,
                                              engine=engine,
                                              header_attrs=header_attrs,
                                              to_netcdf_kwargs=to_netcdf_kwargs)
            mode = "a"
        else:
            mode = "w"
            written = []

        # Write the netCDF
        # - If grouped netCDF, it appends to the root file
        # - If single netCDF, it write directly
        for group_name, ds in grouped_datasets.items():
            encoding, other_to_netcdf_kwargs = update_encoding(ds,
                                                               to_netcdf_kwargs=to_netcdf_kwargs,
                                                               numeric_name_prefix=numeric_name_prefix)
            res = ds.to_netcdf(filename,
                               engine=engine,
                               group=group_name,
                               mode=mode,
                               encoding=encoding,
                               **other_to_netcdf_kwargs)
            written.append(res)
        return written

# --------------------------------------------------------------------------.
# NetCDF version


def _check_backend_versions():
    """Issue warning if backend versions do not match."""
    if not _backend_versions_match():
        warnings.warn(
            "Backend version mismatch. Compression might fail or be ignored "
            "silently. Recommended: All versions below or above "
            "netCDF4-1.6.0/libnetcdf-4.9.0/xarray-2022.12.0.",
            stacklevel=3
        )


def _backend_versions_match():
    versions = _get_backend_versions()
    reference = {
        "netCDF4": Version("1.6.0"),
        "libnetcdf": Version("4.9.0"),
        "xarray": Version("2022.12.0")
    }
    is_newer = [
        versions[module] >= reference[module]
        for module in versions
    ]
    all_newer = all(is_newer)
    all_older = not any(is_newer)
    return all_newer or all_older


def _get_backend_versions():
    import netCDF4
    return {
        "netCDF4": Version(netCDF4.__version__),
        "libnetcdf": Version(netCDF4.__netcdf4libversion__),
        "xarray": Version(xr.__version__)
    }<|MERGE_RESOLUTION|>--- conflicted
+++ resolved
@@ -195,23 +195,6 @@
 # Numpy datatypes compatible with all netCDF4 backends. ``np.str_`` is
 # excluded because h5py (and thus h5netcdf) has problems with unicode, see
 # https://github.com/h5py/h5py/issues/624."""
-<<<<<<< HEAD
-NC4_DTYPES = [np.dtype("int8"), np.dtype("uint8"),
-              np.dtype("int16"), np.dtype("uint16"),
-              np.dtype("int32"), np.dtype("uint32"),
-              np.dtype("int64"), np.dtype("uint64"),
-              np.dtype("float32"), np.dtype("float64"),
-              np.string_]
-
-# Unsigned and int64 isn't CF 1.7 compatible
-# Note: Unsigned and int64 are CF 1.9 compatible
-CF_DTYPES = [np.dtype("int8"),
-             np.dtype("int16"),
-             np.dtype("int32"),
-             np.dtype("float32"),
-             np.dtype("float64"),
-             np.string_]
-=======
 NC4_DTYPES = [np.dtype('int8'), np.dtype('uint8'),
               np.dtype('int16'), np.dtype('uint16'),
               np.dtype('int32'), np.dtype('uint32'),
@@ -227,7 +210,6 @@
              np.dtype('float32'),
              np.dtype('float64'),
              np.bytes_]
->>>>>>> bc32c943
 
 CF_VERSION = "CF-1.7"
 
@@ -599,13 +581,8 @@
 
 def _format_prerequisites_attrs(dataarray):
     """Reformat prerequisites attribute value to string."""
-<<<<<<< HEAD
-    if "prerequisites" in dataarray.attrs:
-        dataarray.attrs["prerequisites"] = [np.string_(str(prereq)) for prereq in dataarray.attrs["prerequisites"]]
-=======
     if 'prerequisites' in dataarray.attrs:
         dataarray.attrs['prerequisites'] = [np.bytes_(str(prereq)) for prereq in dataarray.attrs['prerequisites']]
->>>>>>> bc32c943
     return dataarray
 
 
